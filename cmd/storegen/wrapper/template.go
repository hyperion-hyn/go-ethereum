package wrapper

import (
	"math/big"

	"github.com/ethereum/go-ethereum/accounts/abi"
	"github.com/ethereum/go-ethereum/accounts/abi/bind"
)

// tmplData is the data structure required to fill the binding template.
type tmplData struct {
	Package   string // Name of the package to place the generated file in
	Defines   map[string]*tmplStruct
	Structs   map[string]*tmplStruct // Contract struct type definitions
	Basics    map[string]*tmplStruct // Contract struct type definitions
	Variables map[string]abi.Type    // Contract struct type definitions
}

// tmplField is a wrapper around a struct field with binding language
// struct type definition and relative filed name.
type tmplField struct {
	Type     string // Field type representation depends on target binding language
	ElemType string
	Name     string   // Field name converted from the raw user-defined field name
	SolKind  abi.Type // Raw abi type information
	Tag      string
	Slot     *big.Int
	Offset   int
}

// tmplStruct is a wrapper around an abi.tuple contains a auto-generated
// struct name.
type tmplStruct struct {
	T       byte
	Name    string       // Auto-generated struct name(before solidity v0.5.11) or raw name.
	Fields  []*tmplField // Struct fields definition depends on the binding language.
	Type    string
	SolKind abi.Type
}

// tmplSource is language to template mapping containing all the supported
// programming languages the package can generate to.
var tmplSource = map[bind.Lang]string{
	bind.LangGo: tmplSourceGo,
}

// tmplSourceGo is the Go source template use to generate the contract binding
// based on.
const tmplSourceGo = `
// Code generated - DO NOT EDIT.
// This file is a generated binding and any manual changes will be lost.

package {{.Package}}

import (
	"math/big"
	"strings"

	ethereum "github.com/ethereum/go-ethereum"
	"github.com/ethereum/go-ethereum/accounts/abi"
	"github.com/ethereum/go-ethereum/common"
	"github.com/ethereum/go-ethereum/crypto"
	"github.com/ethereum/go-ethereum/core/types"
	"github.com/ethereum/go-ethereum/event"
	"github.com/ethereum/go-ethereum/common/math"
)

// Reference imports to suppress errors if they are not otherwise used.
var (
	_ = big.NewInt
	_ = strings.NewReader
	_ = ethereum.NotFound
	_ = abi.U256
	_ = common.Big1
	_ = types.BloomLookup
	_ = event.NewSubscription
)

// use backtick in text/template: https://github.com/golang/go/issues/18221
{{ $tick := "` + "`" + `" }}

type StateDB interface {
	GetState(addr common.Address, hash common.Hash) common.Hash
	SetState(addr common.Address, key, value common.Hash)
}


{{$basics := .Basics}}
{{$defines := .Defines}}
{{$structs := .Structs}}
{{$variables := .Variables}}

type StateValues map[common.Hash]common.Hash

func GetStateAsBytes(db StateDB, addr common.Address, slot *big.Int) []byte{
	var retval []byte

	hash := db.GetState(addr, common.BigToHash(slot))
	flag := int(hash[31]) & 0x01
	if flag == 0 { 
		// less than 32 bytes
		length := int(hash[31])/2
		retval = hash[0:length]
	} else {
		// more than 32 bytes
		length := (hash.Big().Uint64() - 1)/2
		base := crypto.Keccak256Hash(common.BigToHash(slot).Bytes()).Big()
		for remaining, i := length, uint64(0); remaining <= length; remaining, i = remaining - 32, i+1 {
			var available uint64
			h := db.GetState(addr, common.BigToHash(big.NewInt(0).Add(base, big.NewInt(0).SetUint64(i))))
			if remaining >= 32 {
				available = 32
			} else {
				available = remaining
			}
			retval = append(retval, h.Bytes()[:available]...)
		}
	}
	
	return retval
}

func SetStateAsBytes(db StateDB, addr common.Address, slot *big.Int, value []byte) {
	length := uint64(len(value))
	if length < 32 {
		// less than 32 bytes
		var hash common.Hash
		copy(hash[:length], value)
		hash[31] = byte(length * 2)
		db.SetState(addr, common.BigToHash(slot), hash)
	} else {
		// more than 32 bytes
		db.SetState(addr, common.BigToHash(slot), common.BigToHash(big.NewInt(int64(length * 2 + 1))))
		base := crypto.Keccak256Hash(common.BigToHash(slot).Bytes()).Big()
		for remaining, i := uint64(length), uint64(0); remaining <= length; remaining, i = remaining - 32, i+1 {
			var available uint64
			if remaining >= 32 {
				available = 32
			} else {
				available = remaining
			}
			var hash common.Hash
			copy(hash[:available], value[length-remaining:length-remaining+available])
			db.SetState(addr, common.BigToHash(big.NewInt(0).Add(base, big.NewInt(0).SetUint64(i))), hash)
		}
	}
}

{{define "storage_fields"}}
// {{ printf "%#v" . }}

{{- if eq .Name "BigInt"}}
	obj    {{.Name}}
{{else if or (isptr .) (ismap .)}}
	obj    {{.Name}}
{{else}}
	obj    *{{.Name}}
{{end -}}
	db     StateDB
	addr   common.Address
	slot   *big.Int
	offset int
	numberOfBytes int
	dirty  StateValues	
{{end}}{{/* storage_fields */}}


{{define "new_instance"}}
{{- if eq .Type "BigInt" }}
		instance := big.NewInt(0)
{{else if or (isptr .)}}
		instance := new({{.Type}})
{{else if or (isslice .)}}
		hash := s.db.GetState(s.addr, common.BigToHash(actual))
		instance := make({{.Type}}, hash.Big().Int64())
{{else if or (ismap .)}}
		instance := make({{.Type}})
{{end -}}
{{end}}{{/* new_instance */}}

{{define "getBytes"}}
	hash := s.db.GetState(s.addr, common.BigToHash(s.slot))
	data := hash.Bytes()[32 - (s.offset + s.numberOfBytes) : 32 - s.offset]
{{end}}{{/* getBytes */}}

{{define "setBytes"}}
	hash := s.db.GetState(s.addr, common.BigToHash(s.slot))
	data := hash.Bytes()
	copy(data[32 - (s.offset + s.numberOfBytes) : 32 - s.offset], val[len(val) - s.numberOfBytes:])
	hash.SetBytes(data)
	s.db.SetState(s.addr, common.BigToHash(s.slot), hash)
{{end}}{{/* setBytes */}}

{{range $basics}}
type {{.Name}}={{.Type}}
type Storage_{{.Name}} struct {
// Builtin-Type
{{template "storage_fields" .}}
}

func (s *Storage_{{.Name}}) Value() {{.Type}} {
// {{ printf "%#v" . }}
{{- if eq .Name "String"}}
	rv := GetStateAsBytes(s.db, s.addr, s.slot)
	*s.obj = {{.Type}}(rv)
	return *s.obj
{{else if eq .Name "Bytes"}}
	rv := GetStateAsBytes(s.db, s.addr, s.slot)
	*s.obj = {{.Type}}(rv)
	return *s.obj
{{else if eq .Name "BigInt"}}
	{{template "getBytes" .}}
	*s.obj = *(big.NewInt(0).SetBytes(data))
	return s.obj
{{else if eq .Name "Uint8" "Uint16" "Uint32" "Uint64"}}
	{{template "getBytes" .}}
	*s.obj = {{.Type}}(big.NewInt(0).SetBytes(data).Uint64())
	return *s.obj
{{else if eq .Name "Int8" "Int16" "Int32" "Int64"}}
	{{template "getBytes" .}}
	*s.obj = {{.Type}}(big.NewInt(0).SetBytes(data).Int64())
	return *s.obj
{{else if eq .Name "Bool"}}
	{{template "getBytes" .}}
	*s.obj = {{.Type}}(big.NewInt(0).SetBytes(data).Int64() != 0)
	return *s.obj
{{else if eq .Name "Address"}}
	{{template "getBytes" .}}
	*s.obj = common.BytesToAddress(data)
	return *s.obj
{{else if eq .Name "Decimal"}}
	hash := s.db.GetState(s.addr, common.BigToHash(s.slot))
	*s.obj = common.NewDecFromBigIntWithPrec(hash.Big(), common.Precision)
	return *s.obj
{{else if match .Name "Bytes([1-9]|[12][0-9]|3[0-2])" }}
	{{template "getBytes" .}}
	copy((*s.obj)[:], data[:])
	return *s.obj
{{else}}
	UNSUPPORTED {{.Name}} {{.Type}}
{{end -}}
}

func (s *Storage_{{.Name}}) SetValue(value {{.Type}}) {
// {{ printf "%#v" . }}
{{- if eq .Name "String"}}
	SetStateAsBytes(s.db, s.addr, s.slot, []byte(value))
	*s.obj = value
{{else if eq .Name "Bytes" }}
	SetStateAsBytes(s.db, s.addr, s.slot, []byte(value))
	*s.obj = value
{{else if eq .Name "BigInt"}}
	val := math.PaddedBigBytes(value, 32)
	{{template "setBytes" .}}
	*s.obj = *(hash.Big())
{{else if eq .Name "Uint8" "Uint16" "Uint32" "Uint64"}}
	val := math.PaddedBigBytes(big.NewInt(0).SetUint64(uint64(value)), 32)
	{{template "setBytes" .}}
	*s.obj = value
{{else if eq .Name "Int8" "Int16" "Int32" "Int64"}}
	val := math.PaddedBigBytes(big.NewInt(0).SetInt64(int64(value)), 32)
	{{template "setBytes" .}}
	*s.obj = value
{{else if eq .Name "Bool"}}
	var flag uint
	if value {
		flag = 1
	} else {
		flag = 0
	}

	val := math.PaddedBigBytes(big.NewInt(0).SetInt64(int64(flag)), 32)
	{{template "setBytes" .}}
	*s.obj = value
{{else if eq .Name "Address"}}
	val := value
	{{template "setBytes" .}}
	*s.obj = value
{{else if eq .Name "Decimal"}}
	hash := value.BigInt()
	s.db.SetState(s.addr, common.BigToHash(s.slot), common.BigToHash(hash))
	*s.obj = value
{{else if match .Name "Bytes([1-9]|[12][0-9]|3[0-2])" }}
	val := value
	{{template "setBytes" .}}
	copy((*s.obj)[:], value[:])
{{else}}
	UNSUPPORTED {{.Name}} {{.Type}}
{{end -}}
}
{{end}}{{/* basics */}}


{{range $defines}}
// {{.Name}} is an auto generated low-level Go binding around an user-defined struct.
// {{ printf "%#v" . }}
// {{ printf "%#v" .SolKind.Type.String }}
type {{.Name}} {{.Type}}

type Storage_{{.Name}} struct {
{{template "storage_fields" .}}
}


{{- if isarray .}}

{{$elem := index .Fields 0}}
{{ if isFixedSizeByteArray .SolKind.Type }}

func (s* Storage_{{.Name}}) Value() {{.Type}} {
	// {{ printf "%#v" . }}
	length := len(*s.obj)
	base := s.slot
	for offset, i := 0, uint64(0); offset < length; offset, i = offset+32, i+1 {
		var available int
		h := s.db.GetState(s.addr, common.BigToHash(big.NewInt(0).Add(base, big.NewInt(0).SetUint64(i))))
		remaining := length - offset
		if remaining >= 32 {
			available = 32
		} else {
			available = remaining
		}

		data := h.Bytes()
		for j := 0; j < available; j++ {
			(*s.obj)[offset + j] = data[31-j]
		}
	}
	return *s.obj
}

func (s *Storage_{{.Name}}) SetValue(value {{.Type}}) {
	// {{ printf "%#v" . }}
	length := len(*s.obj)
	base := s.slot
	for offset, i := 0, uint64(0); offset < length; offset, i = offset+32, i+1 {
		var available int
		var val [32]byte

		remaining := length - offset
		if remaining >= 32 {
			available = 32
		} else {
			available = remaining
		}

		for j := 0; j < available; j++ {
			val[31-j] = value[offset+j]
		}

		s.db.SetState(s.addr, common.BigToHash(big.NewInt(0).Add(base, big.NewInt(0).SetUint64(i))), common.BytesToHash(val[:]))
	}
}

{{ else }}
func (s* Storage_{{.Name}}) Length() (int) {
	return len(s.obj)
}

func (s* Storage_{{.Name}}) Get(index int) ( *Storage_{{$elem.Type}} ) {
	// Value: {{ printf "%#v" $elem }}
{{ if le $elem.SolKind.NumberOfBytes 32 }}
	itemsPerSlot := 32/{{$elem.SolKind.NumberOfBytes}}
	actual := big.NewInt(0).Add(s.slot, big.NewInt(0).SetUint64(uint64(index/itemsPerSlot)))
	offset := ((index % itemsPerSlot) * {{$elem.SolKind.NumberOfBytes}})
{{else}}
	slotsPerItem := ({{$elem.SolKind.NumberOfBytes}} + 31)/32
	actual := big.NewInt(0).Add(s.slot, big.NewInt(0).SetUint64(uint64(index * slotsPerItem)))
	offset := 0
{{end}}
{{- if or (isptr $elem) (isslice $elem) (ismap $elem) }}
	if s.obj[index] == nil {
		{{template "new_instance" $elem}}
		s.obj[index] = instance
	}
{{end}}

	return &Storage_{{ $elem.Type }} {
{{- if or (isptr $elem) (ismap $elem)}}
		obj: s.obj[index],
{{else}}
		obj: &s.obj[index],
{{end -}}
		db: s.db,
		addr: s.addr,
		slot: actual,
		offset: offset,
		numberOfBytes: {{$elem.SolKind.NumberOfBytes}},
		dirty: s.dirty,
	}
}

{{end}} {{/* fixed-size byte array */}}
{{end}} {{/* array */}}


{{- if isslice .}}
{{$elem := index .Fields 0}}

func (s* Storage_{{.Name}}) Length() (int) {
	rv := s.db.GetState(s.addr, common.BigToHash(s.slot))
	return int(rv.Big().Int64())
}

func (s* Storage_{{.Name}}) Resize(length int) {	
	s.db.SetState(s.addr, common.BigToHash(s.slot), common.BigToHash(big.NewInt(0).SetUint64(uint64(length))))

	slice := make([]*{{$elem.Type}}, length, length+50)
	copy(slice, *s.obj)
	*s.obj = slice
}

func (s* Storage_{{.Name}}) Get(index int) ( *Storage_{{$elem.Type}} ) {
	// Value: {{ printf "%#v" $elem }}
	length := s.Length()
	if length <= index {
<<<<<<< HEAD
		s.Resize(uint64(index+1))
=======
		s.Resize(index+1)
>>>>>>> e5ec25bc
	}

	hash := crypto.Keccak256Hash(common.BigToHash(s.slot).Bytes())
	actual := big.NewInt(0).Add(hash.Big(), big.NewInt(0).SetUint64(uint64(index*({{$elem.SolKind.NumberOfBytes}}/32))))
	offset := 0

{{- if or (isptr $elem) (isslice $elem) (ismap $elem) }}
	if (*s.obj)[index] == nil {
		{{template "new_instance" $elem}}
		(*s.obj)[index] = instance
	}
{{end}}

	return &Storage_{{ $elem.Type }} {
		obj: (*s.obj)[index],
		db: s.db,
		addr: s.addr,
		slot: actual,
		offset: offset,
		numberOfBytes: {{$elem.SolKind.NumberOfBytes}},
		dirty: s.dirty,
	}
}

{{end}} {{/* slice */}}


{{- if ismap . }}
{{$elemKey := index .Fields 0}}
{{$elemValue := index .Fields 1}}
func (s* Storage_{{.Name}}) Get(key {{$elemKey.Type}}) ( *Storage_{{$elemValue.Type}} ) {
	// Key:	{{ printf "%#v" $elemKey }}
	// Value: {{ printf "%#v" $elemValue }}
{{- if eq $elemKey.Type "String"}}
	keyBytes := []byte(key)
{{else if eq $elemKey.Type "Uint8" "Uint16" "Uint32" "Uint64"}}
	keyBytes := big.NewInt(0).SetUint64(uint64(key)).Bytes()
{{else if eq $elemKey.Type "Int8" "Int16" "Int32" "Int64"}}
	keyBytes := big.NewInt(0).SetInt64(int64(key)).Bytes()
{{else if eq $elemKey.Type "Bool"}}
	keyBytes := big.NewInt(0).SetInt64(int64(key)).Bytes()
{{else if eq $elemKey.Type "BigInt"}}
	keyBytes := key.Bytes()
{{else if eq $elemKey.Type "Address"}}
	keyBytes := key.Hash().Bytes()
{{else if eq $elemKey.Type "Decimal"}}
	keyBytes := key.BigInt().Bytes()
{{else}}
	UNSUPPORTED {{$elemKey.Type}}
{{end -}}

	hash := crypto.Keccak256Hash(append(keyBytes, common.BigToHash(s.slot).Bytes()...))
	actual := hash.Big()
	offset := 0

{{- if or (isptr $elemValue) (isslice $elemValue) (ismap $elemValue) }}
	if s.obj[key] == nil {
		{{template "new_instance" $elemValue}}
		s.obj[key] = instance
	}
{{end}}

	return &Storage_{{ $elemValue.Type }} {
{{- if or (isptr $elemValue) (ismap $elemValue)}}
		obj: s.obj[key],
{{else}}
		obj: &s.obj[key],
{{end -}}
		db: s.db,
		addr: s.addr,
		slot: actual,
		offset: offset,
		numberOfBytes: {{$elemValue.SolKind.NumberOfBytes}},	
		dirty: s.dirty,
	}
}

{{end}} {{/* map */}}

{{end}}{{/* defines */}}


{{range $structs}}
	// {{.Name}} is an auto generated low-level Go binding around an user-defined struct.
	// {{ printf "%#v" . }}
	type {{.Name}} struct {
	{{range $field := .Fields}}
	{{$field.Name}} {{$field.Type}} {{$tick}}{{$field.Tag}}{{$tick}}{{end}}
	}
{{end}}


{{range $structs}}
type Storage_{{.Name}} struct {
{{template "storage_fields" .}}
}
{{end}}


func New(g *Global_t, db StateDB, addr common.Address, slot *big.Int) *Storage_Global_t {
	return &Storage_Global_t {
		obj: g,
		db: db,
		addr: addr,
		slot: slot,
		dirty: make(StateValues),
	}
}


{{range $structs}}
{{$typeName := .Name}}
{{range $field := .Fields}}
	// {{.Name}} is an auto generated low-level Go binding around an user-defined struct.
func (s *Storage_{{ $typeName }}) {{$field.Name}}() (*Storage_{{$field.Type}}) {
	// Field: {{ printf "%#v" $field }}
	var slot *big.Int
	slot, _ = big.NewInt(0).SetString("{{$field.Slot}}", 10)
	offset := {{$field.Offset}}
	
	var actual *big.Int = big.NewInt(0).Add(s.slot, slot)
{{- if or (isptr $field) (isslice $field) (ismap $field) }}
	if s.obj.{{$field.Name}} == nil {
		{{template "new_instance" $field}}
		s.obj.{{$field.Name}} = instance
	}
{{end}}
	return &Storage_{{ $field.Type }} {
{{- if or (isptr $field) (ismap $field)}}
		obj: s.obj.{{$field.Name}},
{{else}}
		obj: &s.obj.{{$field.Name}},
{{end -}}
		db: s.db,
		addr: s.addr,
		slot: actual,
		offset: offset,
		numberOfBytes: {{$field.SolKind.NumberOfBytes}},
		dirty: s.dirty,
	}
}
	{{end}}
{{end}}


`<|MERGE_RESOLUTION|>--- conflicted
+++ resolved
@@ -414,11 +414,7 @@
 	// Value: {{ printf "%#v" $elem }}
 	length := s.Length()
 	if length <= index {
-<<<<<<< HEAD
-		s.Resize(uint64(index+1))
-=======
 		s.Resize(index+1)
->>>>>>> e5ec25bc
 	}
 
 	hash := crypto.Keccak256Hash(common.BigToHash(s.slot).Bytes())
