--- conflicted
+++ resolved
@@ -700,23 +700,17 @@
 		Usage: "Restrict connection between two whisper light clients",
 	}
 
-<<<<<<< HEAD
-=======
 	// Quorum
->>>>>>> 1f7eb254
 	EmitCheckpointsFlag = cli.BoolFlag{
 		Name:  "emitcheckpoints",
 		Usage: "If enabled, emit specially formatted logging checkpoints",
 	}
 
 	// Istanbul settings
-<<<<<<< HEAD
-=======
 	IstanbulModeFlag = cli.BoolFlag{
 		Name:  "istanbul",
 		Usage: "If enabled, uses Istanbul for consensus",
 	}
->>>>>>> 1f7eb254
 	IstanbulRequestTimeoutFlag = cli.Uint64Flag{
 		Name:  "istanbul.requesttimeout",
 		Usage: "Timeout for each Istanbul round in milliseconds",
