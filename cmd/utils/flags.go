--- conflicted
+++ resolved
@@ -132,11 +132,7 @@
 	}
 	NetworkIdFlag = cli.Uint64Flag{
 		Name:  "networkid",
-<<<<<<< HEAD
-		Usage: "Network identifier (integer, 1=Frontier, 3=Ropsten, 4=Rinkeby, 5=Görli, 1024=Ottoman, 2048=atlas)",
-=======
 		Usage: "Network identifier (integer, 1=Frontier, 3=Ropsten, 4=Rinkeby, 5=Görli, 1024=Ottoman, 2048=Atlas)",
->>>>>>> d2ef01fb
 		Value: eth.DefaultConfig.NetworkId,
 	}
 	GoerliFlag = cli.BoolFlag{
