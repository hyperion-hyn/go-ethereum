--- conflicted
+++ resolved
@@ -132,11 +132,7 @@
 	}
 	NetworkIdFlag = cli.Uint64Flag{
 		Name:  "networkid",
-<<<<<<< HEAD
-		Usage: "Network identifier (integer, 1=Frontier, 3=Ropsten, 4=Rinkeby, 5=Görli)",
-=======
-		Usage: "Network identifier (integer, 1=Frontier, 2=Morden (disused), 3=Ropsten, 4=Rinkeby, 5=Goerli, 1024=Ottoman, 2048=atlas)",
->>>>>>> 0399830e
+		Usage: "Network identifier (integer, 1=Frontier, 3=Ropsten, 4=Rinkeby, 5=Görli, 1024=Ottoman, 2048=atlas)",
 		Value: eth.DefaultConfig.NetworkId,
 	}
 	GoerliFlag = cli.BoolFlag{
@@ -787,13 +783,11 @@
 		if ctx.GlobalBool(GoerliFlag.Name) {
 			return filepath.Join(path, "goerli")
 		}
-<<<<<<< HEAD
 		if ctx.GlobalBool(YoloV1Flag.Name) {
 			return filepath.Join(path, "yolo-v1")
-=======
+		}
 		if ctx.GlobalBool(OttomanFlag.Name) {
 			return filepath.Join(path, "ottoman")
->>>>>>> 0399830e
 		}
 		return path
 	}
@@ -876,13 +870,10 @@
 		urls = params.RinkebyBootnodes
 	case ctx.GlobalBool(GoerliFlag.Name):
 		urls = params.GoerliBootnodes
-<<<<<<< HEAD
 	case ctx.GlobalBool(YoloV1Flag.Name):
 		urls = params.YoloV1Bootnodes
-=======
 	case ctx.GlobalBool(OttomanFlag.Name):
 		urls = params.OttomanBootnodes
->>>>>>> 0399830e
 	case cfg.BootstrapNodes != nil:
 		return // already set, don't apply defaults.
 	}
@@ -1349,13 +1340,10 @@
 		cfg.DataDir = filepath.Join(node.DefaultDataDir(), "rinkeby")
 	case ctx.GlobalBool(GoerliFlag.Name) && cfg.DataDir == node.DefaultDataDir():
 		cfg.DataDir = filepath.Join(node.DefaultDataDir(), "goerli")
-<<<<<<< HEAD
 	case ctx.GlobalBool(YoloV1Flag.Name) && cfg.DataDir == node.DefaultDataDir():
 		cfg.DataDir = filepath.Join(node.DefaultDataDir(), "yolo-v1")
-=======
 	case ctx.GlobalBool(OttomanFlag.Name) && cfg.DataDir == node.DefaultDataDir():
 		cfg.DataDir = filepath.Join(node.DefaultDataDir(), "ottoman")
->>>>>>> 0399830e
 	}
 }
 
@@ -1577,13 +1565,8 @@
 // SetEthConfig applies eth-related command line flags to the config.
 func SetEthConfig(ctx *cli.Context, stack *node.Node, cfg *eth.Config) {
 	// Avoid conflicting network flags
-<<<<<<< HEAD
-	CheckExclusive(ctx, DeveloperFlag, LegacyTestnetFlag, RopstenFlag, RinkebyFlag, GoerliFlag, YoloV1Flag)
+	CheckExclusive(ctx, DeveloperFlag, LegacyTestnetFlag, RopstenFlag, RinkebyFlag, GoerliFlag, YoloV1Flag, OttomanFlag)
 	CheckExclusive(ctx, LegacyLightServFlag, LightServeFlag, SyncModeFlag, "light")
-=======
-	CheckExclusive(ctx, DeveloperFlag, TestnetFlag, RinkebyFlag, GoerliFlag, OttomanFlag)
-	CheckExclusive(ctx, LightLegacyServFlag, LightServeFlag, SyncModeFlag, "light")
->>>>>>> 0399830e
 	CheckExclusive(ctx, DeveloperFlag, ExternalSignerFlag) // Can't use both ephemeral unlocked and external signer
 	CheckExclusive(ctx, GCModeFlag, "archive", TxLookupLimitFlag)
 	// todo(rjl493456442) make it available for les server
@@ -1702,15 +1685,12 @@
 			cfg.NetworkId = 5
 		}
 		cfg.Genesis = core.DefaultGoerliGenesisBlock()
-<<<<<<< HEAD
 		setDNSDiscoveryDefaults(cfg, params.GoerliGenesisHash)
 	case ctx.GlobalBool(YoloV1Flag.Name):
 		if !ctx.GlobalIsSet(NetworkIdFlag.Name) {
 			cfg.NetworkId = 133519467574833 // "yolov1"
 		}
 		cfg.Genesis = core.DefaultYoloV1GenesisBlock()
-=======
-		setDNSDiscoveryDefaults(cfg, params.KnownDNSNetworks[params.GoerliGenesisHash])
 	case ctx.GlobalBool(OttomanFlag.Name):
 		if !ctx.GlobalIsSet(NetworkIdFlag.Name) {
 			cfg.NetworkId = 1024
@@ -1721,7 +1701,6 @@
 			cfg.NetworkId = 2048
 		}
 		cfg.Genesis = core.DefaultAtlasGenesisBlock()
->>>>>>> 0399830e
 	case ctx.GlobalBool(DeveloperFlag.Name):
 		if !ctx.GlobalIsSet(NetworkIdFlag.Name) {
 			cfg.NetworkId = 1337
@@ -1912,15 +1891,12 @@
 		genesis = core.DefaultRinkebyGenesisBlock()
 	case ctx.GlobalBool(GoerliFlag.Name):
 		genesis = core.DefaultGoerliGenesisBlock()
-<<<<<<< HEAD
 	case ctx.GlobalBool(YoloV1Flag.Name):
 		genesis = core.DefaultYoloV1GenesisBlock()
-=======
 	case ctx.GlobalBool(OttomanFlag.Name):
 		genesis = core.DefaultOttomanGenesisBlock()
 	case ctx.GlobalBool(AtlasFlag.Name):
 		genesis = core.DefaultAtlasGenesisBlock()
->>>>>>> 0399830e
 	case ctx.GlobalBool(DeveloperFlag.Name):
 		Fatalf("Developer chains are ephemeral")
 	}
