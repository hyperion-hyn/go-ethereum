--- conflicted
+++ resolved
@@ -357,25 +357,12 @@
 	if args := ctx.Args(); len(args) > 0 {
 		return fmt.Errorf("invalid command: %q", args[0])
 	}
-<<<<<<< HEAD
 
 	prepare(ctx)
 	stack, backend := makeFullNode(ctx)
 	defer stack.Close()
 
 	startNode(ctx, stack, backend)
-
-	// Check if a valid consensus is used
-	quorumValidateConsensus(stack, ctx.GlobalBool(utils.RaftModeFlag.Name))
-
-=======
-
-	prepare(ctx)
-	stack, backend := makeFullNode(ctx)
-	defer stack.Close()
-
-	startNode(ctx, stack, backend)
->>>>>>> d2ef01fb
 	stack.Wait()
 	return nil
 }
