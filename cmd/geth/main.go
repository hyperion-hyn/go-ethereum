--- conflicted
+++ resolved
@@ -148,10 +148,7 @@
 		utils.EVMInterpreterFlag,
 		configFileFlag,
 		// Quorum
-<<<<<<< HEAD
-=======
 		utils.IstanbulModeFlag,
->>>>>>> 1f7eb254
 		utils.EmitCheckpointsFlag,
 		utils.IstanbulRequestTimeoutFlag,
 		utils.IstanbulBlockPeriodFlag,
