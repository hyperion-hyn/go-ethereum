--- conflicted
+++ resolved
@@ -41,13 +41,10 @@
 			utils.SmartCardDaemonPathFlag,
 			utils.NetworkIdFlag,
 			utils.GoerliFlag,
-<<<<<<< HEAD
-			utils.OttomanFlag,
-=======
 			utils.RinkebyFlag,
 			utils.YoloV1Flag,
 			utils.RopstenFlag,
->>>>>>> a70a79b2
+			utils.OttomanFlag,
 			utils.SyncModeFlag,
 			utils.ExitWhenSyncedFlag,
 			utils.GCModeFlag,
