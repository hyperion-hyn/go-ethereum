--- conflicted
+++ resolved
@@ -47,8 +47,6 @@
 	"github.com/tyler-smith/go-bip39"
 )
 
-<<<<<<< HEAD
-=======
 const (
 	defaultGasPrice = params.GWei
 )
@@ -58,7 +56,6 @@
 	errInvalidChainID = errors.New("invalid chain id for signer")
 )
 
->>>>>>> 0399830e
 // PublicEthereumAPI provides an API to access Ethereum related information.
 // It offers only methods that operate on public data that is freely available to anyone.
 type PublicEthereumAPI struct {
