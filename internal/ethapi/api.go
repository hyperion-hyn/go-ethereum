--- conflicted
+++ resolved
@@ -47,7 +47,6 @@
 	"github.com/tyler-smith/go-bip39"
 )
 
-<<<<<<< HEAD
 const (
 	defaultGasPrice = params.GWei
 )
@@ -57,8 +56,6 @@
 	errInvalidChainID = errors.New("invalid chain id for signer")
 )
 
-=======
->>>>>>> a70a79b2
 // PublicEthereumAPI provides an API to access Ethereum related information.
 // It offers only methods that operate on public data that is freely available to anyone.
 type PublicEthereumAPI struct {
