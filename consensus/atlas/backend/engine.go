--- conflicted
+++ resolved
@@ -626,11 +626,6 @@
 		snap := s.(*Snapshot)
 		return snap, nil
 	}
-<<<<<<< HEAD
-	atlasConfig := chain.Config().Atlas
-	epoch := atlasConfig.EpochByBlock(number)
-	validators, err := getValidators(chain, epoch)
-=======
 	header := chain.GetHeaderByNumber(number)
 	if header == nil {
 		return nil, consensus.ErrUnknownAncestor
@@ -640,7 +635,6 @@
 		return nil, err
 	}
 	validators, err := getValidators(stateDB, MaxValidatorCount)
->>>>>>> 2a6d0f74
 	if err != nil {
 		return nil, err
 	}
@@ -772,15 +766,12 @@
 }
 
 // ATLAS(yhx): getValidators
-func getValidators(chain consensus.ChainReader, epoch uint64) ([]atlas.Validator, error) {
-	committeeSt, err := chain.ReadCommitteeAtEpoch(big.NewInt(int64(epoch)))
-	if err != nil {
-		return nil, err
-	}
-	committee, err := committeeSt.Load()
-	if err != nil {
-		return nil, err
-	}
+func getValidators(state *state.StateDB, numVal int) ([]atlas.Validator, error) {
+	committee, err := state.ValidatorPool().Committee().Load()
+	if err != nil {
+		return nil, err
+	}
+
 	length := len(committee.Slots.Entrys)
 	validators := make([]atlas.Validator, length)
 	for i := 0; i < length; i++ {
