package backend

import (
	"fmt"
	"github.com/ethereum/go-ethereum/common"
	"github.com/ethereum/go-ethereum/consensus"
	"github.com/ethereum/go-ethereum/consensus/atlas/backend/reward"
	"github.com/ethereum/go-ethereum/consensus/atlas/backend/votepower"
	"github.com/ethereum/go-ethereum/core"
	"github.com/ethereum/go-ethereum/core/rawdb"
	"github.com/ethereum/go-ethereum/core/state"
	"github.com/ethereum/go-ethereum/core/types"
	"github.com/ethereum/go-ethereum/log"
	"github.com/ethereum/go-ethereum/params"
	"github.com/ethereum/go-ethereum/staking/availability"
	"github.com/ethereum/go-ethereum/staking/committee"
	"github.com/ethereum/go-ethereum/staking/network"
	"github.com/ethereum/go-ethereum/staking/types/restaking"
	lru "github.com/hashicorp/golang-lru"
	"github.com/pkg/errors"
	"math/big"
)

var (
	releaserFactory = UndelegationReleaserFactory{}
)

// ATLAS
func handleMap3AndAtlasStaking(chain consensus.ChainReader, header *types.Header, stateDB *state.StateDB) (reward.Reader, error) {
	payout, err := accumulateRewardsAndCountSigs(chain, stateDB, header)
	if err != nil {
		return nil, errors.Wrap(err, "cannot pay block reward")
	}
	// TODO(ATLAS): slash

	isNewEpoch := chain.Config().Atlas.IsFirstBlock(header.Number.Uint64())
	isEnd := chain.Config().Atlas.IsLastBlock(header.Number.Uint64())
	if isEnd {
		lastBlockNum := new(big.Int).Sub(header.Number, common.Big1)
		curComm, err := lookupCommitteeAtBlock(lastBlockNum, chain)
		if err != nil {
			return nil, err
		}
		// TODO(ATLAS): disable status change temporarily
		for _, addr := range curComm.StakedValidators().Addrs {
			if err := availability.ComputeAndMutateEPOSStatus(stateDB, addr); err != nil {
				return nil, err
			}
		}

		// renew map3 node and unmicrodelegate and unredelegate
		if err := renewAndActivateMap3Nodes(chain, header, stateDB); err != nil {
			return nil, err
		}

		// update committee
		newComm, err := updateCommitteeForNextEpoch(header, stateDB)
		if err != nil {
			return nil, err
		}
		if err := setLastEpochInCommittee(newComm, stateDB); err != nil {
			return nil, err
		}

		// update validator snapshots
		if err := updateValidatorSnapshots(stateDB); err != nil {
			return nil, err
		}
	}

	if isNewEpoch {
		// Need to be after accumulateRewardsAndCountSigs because unredelegation may release
		releaser, err := releaserFactory.Create(stateDB, chain.Config())
		if err != nil {
			return nil, err
		}
		if err := payoutUnredelegations(header, stateDB, releaser); err != nil {
			return nil, err
		}
		if err := payoutUnmicrodelegations(header, stateDB); err != nil {
			return nil, err
		}
	}
	return payout, nil
}

func updateValidatorSnapshots(stateDB *state.StateDB) error {
	pool := stateDB.ValidatorPool()
	for _, validatorAddress := range pool.Validators().AllKeys() {
		validatorStr, err := stateDB.ValidatorByAddress(validatorAddress)
		if err != nil {
			return err
		}
		v, err := validatorStr.Load()
		if err != nil {
			return err
		}
		pool.ValidatorSnapshots().Put(validatorAddress, v)
	}
	return nil
}

func renewAndActivateMap3Nodes(chain consensus.ChainReader, header *types.Header, stateDB *state.StateDB) error {
	requireTotal, requireSelf, _ := network.LatestMicrostakingRequirement(header.Number, chain.Config())
	map3NodePool := stateDB.Map3NodePool()
	nowEpoch := header.Epoch
	var activeNodeAddrs []common.Address
	var terminatedNodeAddrs []common.Address
	for _, nodeAddr := range map3NodePool.Nodes().AllKeys() {
		node, ok := map3NodePool.Nodes().Get(nodeAddr)
		if !ok {
			log.Error("map3 node should exist", "map3 address", nodeAddr.String())
			continue
		}

		if node.CanReleaseAt(nowEpoch) {
			nodeAge := node.Map3Node().CalculateNodeAge(header.Number, chain.Config().Atlas)
			node.Map3Node().Age().SetValue(nodeAge)

			isRenewed, notRenewedAmt, err := node.UnmicrodelegateIfNotRenewed(nowEpoch)
			if err != nil {
				return err
			}
			if isRenewed {
				err := node.RenewAndPend(nowEpoch)
				if err != nil {
					return err
				}

				isActive := false
				if node.CanActivate(requireTotal, requireSelf) {
					if err := node.Activate(nowEpoch); err != nil {
						return err
					}
					isActive = true
					activeNodeAddrs = append(activeNodeAddrs, nodeAddr)
				}

				if node.IsAlreadyRestaking() && (notRenewedAmt.Sign() > 0 || !isActive) {
					validatorAddr := node.RestakingReference().ValidatorAddress().Value()
					validator, err := stateDB.ValidatorByAddress(validatorAddr)
					if err != nil {
						return err
					}

					undelegation := notRenewedAmt
					if !isActive { // undelegate total amount if not active
						undelegation = nil
					}
					validator.Undelegate(nodeAddr, nowEpoch, undelegation)
					// TODO(ATLAS): need 20%? change state to inactive?
				}
			} else {
				node.Terminate()
				terminatedNodeAddrs = append(terminatedNodeAddrs, nodeAddr)
			}
			continue
		}

		if node.CanActivate(requireTotal, requireSelf) {
			if err := node.Activate(nowEpoch); err != nil {
				return err
			}
			activeNodeAddrs = append(activeNodeAddrs, nodeAddr)
		}
	}
	log.Info("New active map3 nodes", "addresses", activeNodeAddrs)
	log.Info("New terminated map3 nodes", "addresses", terminatedNodeAddrs)

	// store active and terminated map3 addr to rawdb
	batch := chain.ChainDb().NewBatch()
	rawdb.WriteActiveMap3Nodes(batch, header.Epoch.Uint64(), activeNodeAddrs)
	rawdb.WriteTerminatedMap3Nodes(batch, header.Epoch.Uint64(), terminatedNodeAddrs)
	if err := batch.Write(); err != nil {
		return err
	}
	return nil
}

func setLastEpochInCommittee(comm *restaking.Committee_, stateDB *state.StateDB) error {
	for _, addr := range comm.StakedValidators().Addrs {
		wrapper, err := stateDB.ValidatorByAddress(addr)
		if err != nil {
			return errors.WithMessage(err, "[Finalize] failed to get validator from state to finalize")
		}
		wrapper.Validator().LastEpochInCommittee().SetValue(comm.Epoch)
	}
	return nil
}

type UndelegationReleaserFactory struct {
}

func (f UndelegationReleaserFactory) Create(stateDB *state.StateDB, config *params.ChainConfig) (UndelegationReleaser, error) {
	if config.Atlas == nil {
		return nil, errors.New("not support to undelegate")
	}
	if config.Atlas.RestakingEnable {
		return undelegationToMap3Node{
			stateDB:       stateDB,
			rewardHandler: core.RewardToMap3Node{StateDB: stateDB},
		}, nil
	} else {
		return undelegationToBalance{
			stateDB:       stateDB,
			rewardHandler: core.RewardToBalance{StateDB: stateDB},
		}, nil
	}
}

type UndelegationReleaser interface {
	Release(redelegation *restaking.Storage_Redelegation_, fromValidator common.Address, epoch *big.Int) (completed bool, err error)
}

type undelegationToBalance struct {
	stateDB       *state.StateDB
	rewardHandler core.RewardToBalance
}

func (u undelegationToBalance) Release(redelegation *restaking.Storage_Redelegation_, fromValidator common.Address,
	epoch *big.Int) (completed bool, err error) {
	// return undelegation
	delegator := redelegation.DelegatorAddress().Value()
	undelegation := redelegation.Undelegation().Amount().Value()
	u.stateDB.AddBalance(delegator, undelegation)
	redelegation.Undelegation().Clear()

	// return reward if redelgation is empty
	if amt := redelegation.Amount().Value(); amt.Sign() == 0 {
		_, err := u.rewardHandler.HandleReward(redelegation, epoch)
		if err != nil {
			return false, err
		}
		return true, nil
	}
	return false, nil
}

type undelegationToMap3Node struct {
	stateDB       *state.StateDB
	rewardHandler core.RewardToMap3Node
}

func (u undelegationToMap3Node) Release(redelegation *restaking.Storage_Redelegation_, fromValidator common.Address,
	epoch *big.Int) (completed bool, err error) {
	// clear undelegation
	redelegation.Undelegation().Clear()

	// return reward if redelgation is empty
	if amt := redelegation.Amount().Value(); amt.Sign() == 0 {
		_, err := u.rewardHandler.HandleReward(redelegation, epoch)
		if err != nil {
			return false, err
		}

		// clear restaking reference
		map3Addr := redelegation.DelegatorAddress().Value()
		node, err := u.stateDB.Map3NodeByAddress(map3Addr)
		if err != nil {
			return false, err
		}
		node.RestakingReference().Clear()
		return true, nil
	}
	return false, nil
}

func payoutUnmicrodelegations(header *types.Header, stateDB *state.StateDB) error {
	nowEpoch := header.Epoch
	map3Nodes := stateDB.Map3NodePool().Nodes()
	// Payout undelegated/unlocked tokens
	for _, map3Addr := range map3Nodes.AllKeys() {
		node, ok := map3Nodes.Get(map3Addr)
		if !ok {
			return errMap3NodeNotExist
		}

		var toBeRemoved []common.Address
		for _, delegator := range node.Microdelegations().AllKeys() {
			md, ok := node.Microdelegations().Get(delegator)
			if !ok {
				return errMicrodelegationNotExist
			}

			if md.CanReleaseUndelegationAt(nowEpoch) {
				// payout unmicrodelegation
				amt := md.Undelegation().Amount().Value()
				completed := md.Amount().Value().Sign() == 0 &&
					md.PendingDelegation().Amount().Value().Sign() == 0
				if completed {
					amt.Add(amt, md.Reward().Value())
					toBeRemoved = append(toBeRemoved, delegator)
				} else {
					md.Undelegation().Clear()
				}
				stateDB.AddBalance(delegator, amt)
			}
		}

		for _, delegator := range toBeRemoved {
			node.Microdelegations().Remove(delegator)
			stateDB.Map3NodePool().RemoveDelegationIndex(delegator, map3Addr)
		}
	}
	log.Info("paid out unmicrodelegations", "epoch", nowEpoch.Uint64(), "block-number", header.Number.Uint64())
	return nil
}

// Withdraw unlocked tokens to the delegators' accounts
func payoutUnredelegations(header *types.Header, stateDB *state.StateDB, releaser UndelegationReleaser) error {
	nowEpoch := header.Epoch
	validators := stateDB.ValidatorPool().Validators()
	// Payout undelegated/unlocked tokens
	for _, validatorAddr := range validators.AllKeys() {
		validator, ok := validators.Get(validatorAddr)
		if !ok {
			return errValidatorNotExist
		}

		var toBeRemoved []common.Address
		for _, delegator := range validator.Redelegations().AllKeys() {
			redelegation, ok := validator.Redelegations().Get(delegator)
			if !ok {
				return errRedelegationNotExist
			}

			if redelegation.CanReleaseUndelegationAt(nowEpoch) {
				completed, err := releaser.Release(redelegation, validatorAddr, nowEpoch)
				if err != nil {
					return err
				}
				if completed {
					toBeRemoved = append(toBeRemoved, delegator)
				}
			}
		}

		for _, delegator := range toBeRemoved {
			validator.Redelegations().Remove(delegator)
		}
	}
	log.Info("paid out unredelegations", "epoch", nowEpoch.Uint64(), "block-number", header.Number.Uint64())
	return nil
}

func updateCommitteeForNextEpoch(header *types.Header, stateDB *state.StateDB) (*restaking.Committee_, error) {
	nextEpoch := big.NewInt(0).Add(header.Epoch, common.Big1)
	nextComm, err := committee.WithStakingEnabled.Compute(nextEpoch, stateDB)
	if err != nil {
		return nil, err
	}
	stateDB.ValidatorPool().UpdateCommittee(nextComm)
	return nextComm, nil
}

// accumulateRewardsAndCountSigs credits the coinbase of the given block with the mining
// reward. The total reward consists of the static block reward
// This func also do IncrementValidatorSigningCounts for validators
func accumulateRewardsAndCountSigs(chain consensus.ChainReader, state *state.StateDB, header *types.Header) (reward.Reader, error) {
	if header.Number.Uint64() <= 1 {
		// genesis block has no parent to reward.
		return network.EmptyPayout, nil
	}

	// calculate total reward
	lastBlockNum := big.NewInt(0).Sub(header.Number, common.Big1)
	pool := network.NewRewardPool(state)
	totalReward := pool.TakeReward(lastBlockNum, chain.Config())

	// no reward
	if totalReward.Sign() <= 0 {
		return network.EmptyPayout, nil
	}

	payouts := []reward.Payout{}
	comm, payable, missing, err := ballotResult(chain, header) // for last block
	if err != nil {
		return network.EmptyPayout, err
	}

	if err := availability.IncrementValidatorSigningCounts(
		comm.StakedValidators(),
		state,
		payable,
		missing,
	); err != nil {
		return network.EmptyPayout, err
	}
	votingPower, err := lookupVotingPower(comm.Epoch, comm)
	if err != nil {
		return network.EmptyPayout, err
	}

	allSignersShare := common.ZeroDec()
	for j := range payable.Entrys {
		voter := votingPower.Voters[payable.Entrys[j].BLSPublicKey]
		voterShare := voter.OverallPercent
		allSignersShare = allSignersShare.Add(voterShare)
	}

	totalRewardDec := common.NewDecFromBigInt(totalReward)
	rewardPool := big.NewInt(0).Set(totalReward)
	lastButOneBlockNum := new(big.Int).Sub(header.Number, common.Big2)
	for i := len(payable.Entrys) - 1; i >= 0; i-- {
		// what to do about share of those that didn't sign
		blsKey := payable.Entrys[i].BLSPublicKey
		voter := votingPower.Voters[blsKey]

		snapshot, err := chain.ReadValidatorSnapshotAtBlock(lastButOneBlockNum, voter.EarningAccount)
		if err != nil {
			return network.EmptyPayout, err
		}

		var due *big.Int
		if i == 0 { // Give out whatever leftover to the first voter/handle
			due = big.NewInt(0).Set(rewardPool)
		} else {
			due = totalRewardDec.Mul(
				voter.OverallPercent.Quo(allSignersShare),
			).RoundInt()
		}

		shares, err := lookupDelegatorShares(comm.Epoch, snapshot)
		if err != nil {
			return network.EmptyPayout, err
		}
		if err := state.AddRedelegationReward(snapshot, due, shares); err != nil {
			return network.EmptyPayout, err
		}
		payouts = append(payouts, reward.Payout{
			Addr:        voter.EarningAccount,
			NewlyEarned: due,
			EarningKey:  voter.Identity,
		})
		rewardPool.Sub(rewardPool, due)
	}
	return network.NewStakingEraRewardForRound(totalReward, missing, payouts), nil
}

func ballotResult(
	bc consensus.ChainReader, header *types.Header,
) (*restaking.Committee_, *restaking.Slots_, *restaking.Slots_, error) {
	parentHeader := bc.GetHeaderByHash(header.ParentHash)
	if parentHeader == nil {
		return nil, nil, nil, errors.Errorf(
			"cannot find parent block header in DB %s",
			header.ParentHash.Hex(),
		)
	}

	lastButOneBlockNum := new(big.Int).Sub(header.Number, common.Big2)
	comm, err := lookupCommitteeAtBlock(lastButOneBlockNum, bc)
	if err != nil {
		return nil, nil, nil, errors.Errorf("cannot read committee at %v", lastButOneBlockNum)
	}
	reader := availability.CommitBitmapReader{Header: parentHeader} // TODO(ATLAS): next block header
<<<<<<< HEAD
	_, payable, missing, err := availability.BallotResult(reader, parentCommittee)
	return parentCommittee, payable, missing, err
=======
	_, payable, missing, err := availability.BallotResult(reader, comm)
	return comm, payable, missing, err
>>>>>>> 2a6d0f74
}

var (
	committeeCache, _     = lru.New(3)
	votingPowerCache, _   = lru.New(3)
	delegateShareCache, _ = lru.New(100)
)

func lookupCommitteeAtBlock(blockNum *big.Int, chain consensus.ChainReader) (*restaking.Committee_, error) {
	commStr, err := chain.ReadCommitteeAtBlock(blockNum)
	if err != nil {
		return nil, err
	}

	key := fmt.Sprintf("committee-%v", commStr.Epoch().Value().String())
	if c, ok := committeeCache.Get(key); ok {
		return c.(*restaking.Committee_), nil
	}

	comm, err := commStr.Load()
	if err != nil {
		return nil, err
	}

	// Put in cache
	committeeCache.Add(key, comm)

	return comm, nil
}

func lookupVotingPower(epoch *big.Int, comm *restaking.Committee_) (*votepower.Roster, error) {
	key := fmt.Sprintf("votingpower-%v", epoch.String())
	if v, ok := votingPowerCache.Get(key); ok {
		return v.(*votepower.Roster), nil
	}

	votingPower, err := votepower.Compute(comm)
	if err != nil {
		return nil, err
	}

	// Put in cache
	votingPowerCache.Add(key, votingPower)

	return votingPower, nil
}

// Lookup or compute the shares of stake for all delegators in a validator
func lookupDelegatorShares(
	epoch *big.Int, snapshot *restaking.Storage_ValidatorWrapper_,
) (map[common.Address]common.Dec, error) {
	valAddr := snapshot.Validator().ValidatorAddress().Value()
	key := fmt.Sprintf("delegatorshares-%s-%s", epoch.String(), valAddr.Hex())
	if d, ok := delegateShareCache.Get(key); ok {
		return d.(map[common.Address]common.Dec), nil
	}

	votingPower := map[common.Address]common.Dec{}
	totalDelegationDec := common.NewDecFromBigInt(snapshot.TotalDelegation().Value())
	if totalDelegationDec.IsZero() {
		log.Info("zero total delegation during AddReward delegation payout",
			"validator-snapshot", valAddr.Hex())
	} else {
		for _, key := range snapshot.Redelegations().AllKeys() {
			delegation, ok := snapshot.Redelegations().Get(key)
			if !ok {
				return nil, errValidatorNotExist
			}
			// NOTE percentage = <this_delegator_amount>/<total_delegation>
			percentage := common.NewDecFromBigInt(delegation.Amount().Value()).Quo(totalDelegationDec)
			votingPower[delegation.DelegatorAddress().Value()] = percentage
		}
	}

	// Put in cache
	delegateShareCache.Add(key, votingPower)

	return votingPower, nil
}

// ATLAS - END<|MERGE_RESOLUTION|>--- conflicted
+++ resolved
@@ -454,13 +454,8 @@
 		return nil, nil, nil, errors.Errorf("cannot read committee at %v", lastButOneBlockNum)
 	}
 	reader := availability.CommitBitmapReader{Header: parentHeader} // TODO(ATLAS): next block header
-<<<<<<< HEAD
-	_, payable, missing, err := availability.BallotResult(reader, parentCommittee)
-	return parentCommittee, payable, missing, err
-=======
 	_, payable, missing, err := availability.BallotResult(reader, comm)
 	return comm, payable, missing, err
->>>>>>> 2a6d0f74
 }
 
 var (
