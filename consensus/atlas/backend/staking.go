package backend

import (
	"fmt"
	"github.com/ethereum/go-ethereum/common"
	"github.com/ethereum/go-ethereum/consensus"
	"github.com/ethereum/go-ethereum/consensus/atlas/backend/reward"
	"github.com/ethereum/go-ethereum/consensus/atlas/backend/votepower"
	"github.com/ethereum/go-ethereum/core"
	"github.com/ethereum/go-ethereum/core/rawdb"
	"github.com/ethereum/go-ethereum/core/state"
	"github.com/ethereum/go-ethereum/core/types"
	"github.com/ethereum/go-ethereum/log"
	"github.com/ethereum/go-ethereum/staking/availability"
	"github.com/ethereum/go-ethereum/staking/committee"
	"github.com/ethereum/go-ethereum/staking/network"
	"github.com/ethereum/go-ethereum/staking/types/restaking"
	lru "github.com/hashicorp/golang-lru"
	"github.com/pkg/errors"
	"math/big"
)

var (
	releaserFactory = UndelegationReleaserFactory{}
)

// ATLAS
func handleMap3AndAtlasStaking(chain consensus.ChainReader, header *types.Header, stateDB *state.StateDB) (reward.Reader, error) {
	payout, err := accumulateRewardsAndCountSigs(chain, stateDB, header)
	if err != nil {
		return nil, errors.Wrap(err, "cannot pay block reward")
	}
	// TODO(ATLAS): slash

	isNewEpoch := chain.Config().Atlas.IsFirstBlock(header.Number.Uint64())
	isEnd := chain.Config().Atlas.IsLastBlock(header.Number.Uint64())
	if isEnd {
		lastBlockNum := new(big.Int).Sub(header.Number, common.Big1)
		curComm, err := lookupCommitteeAtBlock(lastBlockNum, chain)
		if err != nil {
			return nil, err
		}
		// TODO(ATLAS): disable status change temporarily
		for _, addr := range curComm.StakedValidators().Addrs {
			if err := availability.ComputeAndMutateEPOSStatus(stateDB, addr); err != nil {
				return nil, err
			}
		}

		// renew map3 node and unmicrodelegate and unredelegate
		if err := renewAndActivateMap3Nodes(chain, header, stateDB); err != nil {
			return nil, err
		}

		// update committee
		newComm, err := updateCommitteeForNextEpoch(header, stateDB)
		if err != nil {
			return nil, err
		}
		if err := setLastEpochInCommittee(newComm, stateDB); err != nil {
			return nil, err
		}

		// update validator snapshots
		if err := updateValidatorSnapshots(stateDB); err != nil {
			return nil, err
		}
	}

	if isNewEpoch {
		lastEpoch := new(big.Int).Sub(header.Epoch, common.Big1)
		if err := collectRestakingRewardForRenewedMap3Nodes(stateDB, lastEpoch); err != nil {
			return nil, err
		}

		// Need to be after accumulateRewardsAndCountSigs because unredelegation may release
		releaser, err := releaserFactory.Create(stateDB, chain)
		if err != nil {
			return nil, err
		}
		if err := payoutUnredelegations(header, stateDB, releaser); err != nil {
			return nil, err
		}
		if err := payoutUnmicrodelegations(header, stateDB); err != nil {
			return nil, err
		}
	}
	return payout, nil
}

func collectRestakingRewardForRenewedMap3Nodes(stateDB *state.StateDB, epoch *big.Int) error {
	//foreach node from nodePool
	//if node.isPendAt(lastEpch) && node.IsRestaking {
	//	collect and distrbute restaking reward
	//}
	//rewardHandler := core.RewardToMap3Node{StateDB: stateDB}
	//for _, map3Addr := range stateDB.Map3NodeList() {
	//	node, err := stateDB.Map3NodeByAddress(map3Addr)
	//	if err != nil {
	//		return err
	//	}
	//
	//	if node.IsRenewed(epoch) && node.IsRestaking() {
	//		validatorAddr := node.RestakingReference().ValidatorAddress().Value()
	//		stateDB.ValidatorByAddress()
	//	}
	//}

	return nil
}

func updateValidatorSnapshots(stateDB *state.StateDB) error {
	pool := stateDB.ValidatorPool()
	for _, validatorAddress := range pool.Validators().AllKeys() {
		validatorStr, err := stateDB.ValidatorByAddress(validatorAddress)
		if err != nil {
			return err
		}
		v, err := validatorStr.Load()
		if err != nil {
			return err
		}
		pool.ValidatorSnapshots().Put(validatorAddress, v)
	}
	return nil
}

func renewAndActivateMap3Nodes(chain consensus.ChainReader, header *types.Header, stateDB *state.StateDB) error {
	requireTotal, requireSelf, _ := network.LatestMicrostakingRequirement(header.Number, chain.Config())
	nowEpoch := header.Epoch
<<<<<<< HEAD
	var activeNodeAddrs []common.Address
	var terminatedNodeAddrs []common.Address
	for _, nodeAddr := range stateDB.Map3NodeList() {
		node, err := stateDB.Map3NodeByAddress(nodeAddr)
		if err != nil {
			return err
=======
	var mutateMap3Addrs []common.Address
	var renewActiveMap3Addrs []common.Address
	for _, nodeAddr := range map3NodePool.Nodes().AllKeys() {
		node, ok := map3NodePool.Nodes().Get(nodeAddr)
		if !ok {
			log.Error("map3 node should exist", "map3 address", nodeAddr.String())
			continue
>>>>>>> f9de69f0
		}

		if node.CanReleaseAt(nowEpoch) {
			nodeAge := node.Map3Node().CalculateNodeAge(header.Number, chain.Config().Atlas)
			node.Map3Node().Age().SetValue(nodeAge)

			mutateMap3Addrs = append(mutateMap3Addrs, nodeAddr)

			isRenewed, notRenewedAmt, err := node.UnmicrodelegateIfNotRenewed(nowEpoch)
			if err != nil {
				return err
			}
			if isRenewed {
				err := node.RenewAndPend(nowEpoch)
				if err != nil {
					return err
				}

				isActive := false
				if node.CanActivate(requireTotal, requireSelf) {
					if err := node.Activate(nowEpoch); err != nil {
						return err
					}
					isActive = true
					renewActiveMap3Addrs = append(renewActiveMap3Addrs, nodeAddr)
				}

				if node.IsRestaking() && (notRenewedAmt.Sign() > 0 || !isActive) {
					validatorAddr := node.RestakingReference().ValidatorAddress().Value()
					validator, err := stateDB.ValidatorByAddress(validatorAddr)
					if err != nil {
						return err
					}

					undelegation := notRenewedAmt
					if !isActive { // undelegate total amount if not active
						undelegation = nil
					}
					validator.Undelegate(nodeAddr, nowEpoch, undelegation)
					validator.InactivateIfSelfDelegationTooLittle()
				}
			} else {
				node.Terminate()
			}
			continue
		}

		if node.CanActivate(requireTotal, requireSelf) {
			if err := node.Activate(nowEpoch); err != nil {
				return err
			}
			mutateMap3Addrs = append(mutateMap3Addrs, nodeAddr)
		}
	}
	log.Info("New mutate map3 nodes", "addresses", mutateMap3Addrs)

	// TODO(ATLAS): write off chain data after inserting block
	// store active and terminated map3 addr to rawdb
<<<<<<< HEAD
	batch := chain.Database().NewBatch()
	rawdb.WriteActiveMap3Nodes(batch, header.Epoch.Uint64(), activeNodeAddrs)
	rawdb.WriteTerminatedMap3Nodes(batch, header.Epoch.Uint64(), terminatedNodeAddrs)
=======
	batch := chain.ChainDb().NewBatch()
	rawdb.WriteMutateMap3Nodes(batch, header.Epoch.Uint64(), mutateMap3Addrs)
	rawdb.WriteRenewActiveMap3Nodes(batch, header.Epoch.Uint64(), renewActiveMap3Addrs)
>>>>>>> f9de69f0
	if err := batch.Write(); err != nil {
		return err
	}
	return nil
}

func setLastEpochInCommittee(comm *restaking.Committee_, stateDB *state.StateDB) error {
	for _, addr := range comm.StakedValidators().Addrs {
		wrapper, err := stateDB.ValidatorByAddress(addr)
		if err != nil {
			return errors.WithMessage(err, "[Finalize] failed to get validator from state to finalize")
		}
		wrapper.Validator().LastEpochInCommittee().SetValue(comm.Epoch)
	}
	return nil
}

type UndelegationReleaserFactory struct {
}

func (f UndelegationReleaserFactory) Create(stateDB *state.StateDB, chain consensus.ChainReader) (UndelegationReleaser, error) {
	if chain.Config().Atlas == nil {
		return nil, errors.New("not support to undelegate")
	}
	if chain.Config().Atlas.RestakingEnable {
		return undelegationToMap3Node{
			stateDB:       stateDB,
			rewardHandler: core.RewardToMap3Node{StateDB: stateDB, Chain: chain},
		}, nil
	} else {
		return undelegationToBalance{
			stateDB:       stateDB,
			rewardHandler: core.RewardToBalance{StateDB: stateDB},
		}, nil
	}
}

type UndelegationReleaser interface {
	Release(redelegation *restaking.Storage_Redelegation_, fromValidator common.Address, epoch, blockNum *big.Int) (completed bool, err error)
}

type undelegationToBalance struct {
	stateDB       *state.StateDB
	rewardHandler core.RewardToBalance
}

func (u undelegationToBalance) Release(redelegation *restaking.Storage_Redelegation_, fromValidator common.Address,
	epoch, blockNum *big.Int) (completed bool, err error) {
	// return undelegation
	delegator := redelegation.DelegatorAddress().Value()
	undelegation := redelegation.Undelegation().Amount().Value()
	u.stateDB.AddBalance(delegator, undelegation)
	redelegation.Undelegation().Clear()

	// return reward if redelgation is empty
	if amt := redelegation.Amount().Value(); amt.Sign() == 0 {
		_, err := u.rewardHandler.HandleReward(redelegation, blockNum)
		if err != nil {
			return false, err
		}
		return true, nil
	}
	return false, nil
}

type undelegationToMap3Node struct {
	stateDB       *state.StateDB
	chain         consensus.ChainReader
	rewardHandler core.RewardToMap3Node
}

func (u undelegationToMap3Node) Release(redelegation *restaking.Storage_Redelegation_, fromValidator common.Address,
	epoch, blockNum *big.Int) (completed bool, err error) {
	// clear undelegation
	redelegation.Undelegation().Clear()

	// return reward if redelgation is empty
	if amt := redelegation.Amount().Value(); amt.Sign() == 0 {
		_, err := u.rewardHandler.HandleReward(redelegation, blockNum)
		if err != nil {
			return false, err
		}

		// clear restaking reference
		map3Addr := redelegation.DelegatorAddress().Value()
		node, err := u.stateDB.Map3NodeByAddress(map3Addr)
		if err != nil {
			return false, err
		}
		node.RestakingReference().Clear()
		return true, nil
	}
	return false, nil
}

func payoutUnmicrodelegations(header *types.Header, stateDB *state.StateDB) error {
	nowEpoch := header.Epoch
	// Payout undelegated/unlocked tokens
	for _, map3Addr := range stateDB.Map3NodeList() {
		node, err := stateDB.Map3NodeByAddress(map3Addr)
		if err != nil {
			return err
		}

		var toBeRemoved []common.Address
		for _, delegator := range node.Microdelegations().AllKeys() {
			md, ok := node.Microdelegations().Get(delegator)
			if !ok {
				return errMicrodelegationNotExist
			}

			if md.CanReleaseUndelegationAt(nowEpoch) {
				// payout unmicrodelegation
				amt := md.Undelegation().Amount().Value()
				completed := md.Amount().Value().Sign() == 0 &&
					md.PendingDelegation().Amount().Value().Sign() == 0
				if completed {
					amt.Add(amt, md.Reward().Value())
					toBeRemoved = append(toBeRemoved, delegator)
				} else {
					md.Undelegation().Clear()
				}
				stateDB.AddBalance(delegator, amt)
			}
		}

		for _, delegator := range toBeRemoved {
			node.Microdelegations().Remove(delegator)
			stateDB.Map3NodePool().RemoveDelegationIndex(delegator, map3Addr)
		}
	}
	log.Info("paid out unmicrodelegations", "epoch", nowEpoch.Uint64(), "block-number", header.Number.Uint64())
	return nil
}

// Withdraw unlocked tokens to the delegators' accounts
func payoutUnredelegations(header *types.Header, stateDB *state.StateDB, releaser UndelegationReleaser) error {
	nowEpoch, numBlock := header.Epoch, header.Number
	validators := stateDB.ValidatorPool().Validators()
	// Payout undelegated/unlocked tokens
	for _, validatorAddr := range validators.AllKeys() {
		validator, ok := validators.Get(validatorAddr)
		if !ok {
			return errValidatorNotExist
		}

		var toBeRemoved []common.Address
		for _, delegator := range validator.Redelegations().AllKeys() {
			redelegation, ok := validator.Redelegations().Get(delegator)
			if !ok {
				return errRedelegationNotExist
			}

			if redelegation.CanReleaseUndelegationAt(nowEpoch) {
				completed, err := releaser.Release(redelegation, validatorAddr, nowEpoch, numBlock)
				if err != nil {
					return err
				}
				if completed {
					toBeRemoved = append(toBeRemoved, delegator)
				}
			}
		}

		for _, delegator := range toBeRemoved {
			validator.Redelegations().Remove(delegator)
		}
	}
	log.Info("paid out unredelegations", "epoch", nowEpoch.Uint64(), "block-number", header.Number.Uint64())
	return nil
}

func updateCommitteeForNextEpoch(header *types.Header, stateDB *state.StateDB) (*restaking.Committee_, error) {
	nextEpoch := big.NewInt(0).Add(header.Epoch, common.Big1)
	nextComm, err := committee.WithStakingEnabled.Compute(nextEpoch, stateDB)
	if err != nil {
		return nil, err
	}
	stateDB.ValidatorPool().UpdateCommittee(nextComm)
	return nextComm, nil
}

// accumulateRewardsAndCountSigs credits the coinbase of the given block with the mining
// reward. The total reward consists of the static block reward
// This func also do IncrementValidatorSigningCounts for validators
func accumulateRewardsAndCountSigs(chain consensus.ChainReader, state *state.StateDB, header *types.Header) (reward.Reader, error) {
	if header.Number.Uint64() <= 1 {
		// genesis block has no parent to reward.
		return network.EmptyPayout, nil
	}

	// calculate total reward
	lastBlockNum := big.NewInt(0).Sub(header.Number, common.Big1)
	pool := network.NewRewardPool(state)
	totalReward := pool.TakeReward(lastBlockNum, chain.Config())

	// no reward
	if totalReward.Sign() <= 0 {
		return network.EmptyPayout, nil
	}

	payouts := []reward.Payout{}
	comm, payable, missing, err := ballotResult(chain, header) // for last block
	if err != nil {
		return network.EmptyPayout, err
	}

	if err := availability.IncrementValidatorSigningCounts(
		comm.StakedValidators(),
		state,
		payable,
		missing,
	); err != nil {
		return network.EmptyPayout, err
	}
	votingPower, err := lookupVotingPower(comm.Epoch, comm)
	if err != nil {
		return network.EmptyPayout, err
	}

	allSignersShare := common.ZeroDec()
	for j := range payable.Entrys {
		voter := votingPower.Voters[payable.Entrys[j].BLSPublicKey]
		voterShare := voter.OverallPercent
		allSignersShare = allSignersShare.Add(voterShare)
	}

	totalRewardDec := common.NewDecFromBigInt(totalReward)
	rewardPool := big.NewInt(0).Set(totalReward)
	lastButOneBlockNum := new(big.Int).Sub(header.Number, common.Big2)
	for i := len(payable.Entrys) - 1; i >= 0; i-- {
		// what to do about share of those that didn't sign
		blsKey := payable.Entrys[i].BLSPublicKey
		voter := votingPower.Voters[blsKey]

		snapshot, err := chain.ReadValidatorSnapshotAtBlock(lastButOneBlockNum, voter.EarningAccount)
		if err != nil {
			return network.EmptyPayout, err
		}

		var due *big.Int
		if i == 0 { // Give out whatever leftover to the first voter/handle
			due = big.NewInt(0).Set(rewardPool)
		} else {
			due = totalRewardDec.Mul(
				voter.OverallPercent.Quo(allSignersShare),
			).RoundInt()
		}

		shares, err := lookupDelegatorShares(comm.Epoch, snapshot)
		if err != nil {
			return network.EmptyPayout, err
		}
		if err := state.AddRedelegationReward(snapshot, due, shares); err != nil {
			return network.EmptyPayout, err
		}
		payouts = append(payouts, reward.Payout{
			Addr:        voter.EarningAccount,
			NewlyEarned: due,
			EarningKey:  voter.Identity,
		})
		rewardPool.Sub(rewardPool, due)
	}
	return network.NewStakingEraRewardForRound(totalReward, missing, payouts), nil
}

func ballotResult(
	bc consensus.ChainReader, header *types.Header,
) (*restaking.Committee_, *restaking.Slots_, *restaking.Slots_, error) {
	lastButOneBlockNum := new(big.Int).Sub(header.Number, common.Big2)
	comm, err := lookupCommitteeAtBlock(lastButOneBlockNum, bc)
	if err != nil {
		return nil, nil, nil, errors.Errorf("cannot read committee at %v", lastButOneBlockNum)
	}
	reader := availability.CommitBitmapReader{Header: header}
	_, payable, missing, err := availability.BallotResult(reader, comm)
	return comm, payable, missing, err
}

var (
	committeeCache, _     = lru.New(3)
	votingPowerCache, _   = lru.New(3)
	delegateShareCache, _ = lru.New(100)
)

func lookupCommitteeAtBlock(blockNum *big.Int, chain consensus.ChainReader) (*restaking.Committee_, error) {
	commStr, err := chain.ReadCommitteeAtBlock(blockNum)
	if err != nil {
		return nil, err
	}

	key := fmt.Sprintf("committee-%v", commStr.Epoch().Value().String())
	if c, ok := committeeCache.Get(key); ok {
		return c.(*restaking.Committee_), nil
	}

	comm, err := commStr.Load()
	if err != nil {
		return nil, err
	}

	// Put in cache
	committeeCache.Add(key, comm)

	return comm, nil
}

func lookupVotingPower(epoch *big.Int, comm *restaking.Committee_) (*votepower.Roster, error) {
	key := fmt.Sprintf("votingpower-%v", epoch.String())
	if v, ok := votingPowerCache.Get(key); ok {
		return v.(*votepower.Roster), nil
	}

	votingPower, err := votepower.Compute(comm)
	if err != nil {
		return nil, err
	}

	// Put in cache
	votingPowerCache.Add(key, votingPower)

	return votingPower, nil
}

// Lookup or compute the shares of stake for all delegators in a validator
func lookupDelegatorShares(
	epoch *big.Int, snapshot *restaking.Storage_ValidatorWrapper_,
) (map[common.Address]common.Dec, error) {
	valAddr := snapshot.Validator().ValidatorAddress().Value()
	key := fmt.Sprintf("delegatorshares-%s-%s", epoch.String(), valAddr.Hex())
	if d, ok := delegateShareCache.Get(key); ok {
		return d.(map[common.Address]common.Dec), nil
	}

	votingPower := map[common.Address]common.Dec{}
	totalDelegationDec := common.NewDecFromBigInt(snapshot.TotalDelegation().Value())
	if totalDelegationDec.IsZero() {
		log.Info("zero total delegation during AddReward delegation payout",
			"validator-snapshot", valAddr.Hex())
	} else {
		for _, key := range snapshot.Redelegations().AllKeys() {
			delegation, ok := snapshot.Redelegations().Get(key)
			if !ok {
				return nil, errValidatorNotExist
			}
			// NOTE percentage = <this_delegator_amount>/<total_delegation>
			percentage := common.NewDecFromBigInt(delegation.Amount().Value()).Quo(totalDelegationDec)
			votingPower[delegation.DelegatorAddress().Value()] = percentage
		}
	}

	// Put in cache
	delegateShareCache.Add(key, votingPower)

	return votingPower, nil
}

// ATLAS - END<|MERGE_RESOLUTION|>--- conflicted
+++ resolved
@@ -128,22 +128,12 @@
 func renewAndActivateMap3Nodes(chain consensus.ChainReader, header *types.Header, stateDB *state.StateDB) error {
 	requireTotal, requireSelf, _ := network.LatestMicrostakingRequirement(header.Number, chain.Config())
 	nowEpoch := header.Epoch
-<<<<<<< HEAD
-	var activeNodeAddrs []common.Address
-	var terminatedNodeAddrs []common.Address
+	var mutateMap3Addrs []common.Address
+	var renewActiveMap3Addrs []common.Address
 	for _, nodeAddr := range stateDB.Map3NodeList() {
 		node, err := stateDB.Map3NodeByAddress(nodeAddr)
 		if err != nil {
 			return err
-=======
-	var mutateMap3Addrs []common.Address
-	var renewActiveMap3Addrs []common.Address
-	for _, nodeAddr := range map3NodePool.Nodes().AllKeys() {
-		node, ok := map3NodePool.Nodes().Get(nodeAddr)
-		if !ok {
-			log.Error("map3 node should exist", "map3 address", nodeAddr.String())
-			continue
->>>>>>> f9de69f0
 		}
 
 		if node.CanReleaseAt(nowEpoch) {
@@ -202,15 +192,9 @@
 
 	// TODO(ATLAS): write off chain data after inserting block
 	// store active and terminated map3 addr to rawdb
-<<<<<<< HEAD
 	batch := chain.Database().NewBatch()
-	rawdb.WriteActiveMap3Nodes(batch, header.Epoch.Uint64(), activeNodeAddrs)
-	rawdb.WriteTerminatedMap3Nodes(batch, header.Epoch.Uint64(), terminatedNodeAddrs)
-=======
-	batch := chain.ChainDb().NewBatch()
 	rawdb.WriteMutateMap3Nodes(batch, header.Epoch.Uint64(), mutateMap3Addrs)
 	rawdb.WriteRenewActiveMap3Nodes(batch, header.Epoch.Uint64(), renewActiveMap3Addrs)
->>>>>>> f9de69f0
 	if err := batch.Write(); err != nil {
 		return err
 	}
