// Copyright 2017 The go-ethereum Authors
// This file is part of the go-ethereum library.
//
// The go-ethereum library is free software: you can redistribute it and/or modify
// it under the terms of the GNU Lesser General Public License as published by
// the Free Software Foundation, either version 3 of the License, or
// (at your option) any later version.
//
// The go-ethereum library is distributed in the hope that it will be useful,
// but WITHOUT ANY WARRANTY; without even the implied warranty of
// MERCHANTABILITY or FITNESS FOR A PARTICULAR PURPOSE. See the
// GNU Lesser General Public License for more details.
//
// You should have received a copy of the GNU Lesser General Public License
// along with the go-ethereum library. If not, see <http://www.gnu.org/licenses/>.

// Package clique implements the proof-of-authority consensus engine.
package clique

import (
	"bytes"
	"errors"
	"io"
	"math/big"
	"math/rand"
	"sync"
	"time"

	"github.com/ethereum/go-ethereum/accounts"
	"github.com/ethereum/go-ethereum/common"
	"github.com/ethereum/go-ethereum/common/hexutil"
	"github.com/ethereum/go-ethereum/consensus"
	"github.com/ethereum/go-ethereum/consensus/misc"
	"github.com/ethereum/go-ethereum/core/state"
	"github.com/ethereum/go-ethereum/core/types"
	"github.com/ethereum/go-ethereum/crypto"
	"github.com/ethereum/go-ethereum/ethdb"
	"github.com/ethereum/go-ethereum/log"
	"github.com/ethereum/go-ethereum/params"
	"github.com/ethereum/go-ethereum/rlp"
	"github.com/ethereum/go-ethereum/rpc"
	lru "github.com/hashicorp/golang-lru"
	"golang.org/x/crypto/sha3"
)

const (
	checkpointInterval = 1024 // Number of blocks after which to save the vote snapshot to the database
	inmemorySnapshots  = 128  // Number of recent vote snapshots to keep in memory
	inmemorySignatures = 4096 // Number of recent block signatures to keep in memory

	wiggleTime = 500 * time.Millisecond // Random delay (per signer) to allow concurrent signers
)

// Clique proof-of-authority protocol constants.
var (
	epochLength = uint64(30000) // Default number of blocks after which to checkpoint and reset the pending votes

	extraVanity = 32                     // Fixed number of extra-data prefix bytes reserved for signer vanity
	extraSeal   = crypto.SignatureLength // Fixed number of extra-data suffix bytes reserved for signer seal

	nonceAuthVote = hexutil.MustDecode("0xffffffffffffffff") // Magic nonce number to vote on adding a new signer
	nonceDropVote = hexutil.MustDecode("0x0000000000000000") // Magic nonce number to vote on removing a signer.

	uncleHash = types.CalcUncleHash(nil) // Always Keccak256(RLP([])) as uncles are meaningless outside of PoW.

	diffInTurn = big.NewInt(2) // Block difficulty for in-turn signatures
	diffNoTurn = big.NewInt(1) // Block difficulty for out-of-turn signatures
)

// Various error messages to mark blocks invalid. These should be private to
// prevent engine specific errors from being referenced in the remainder of the
// codebase, inherently breaking if the engine is swapped out. Please put common
// error types into the consensus package.
var (
	// errUnknownBlock is returned when the list of signers is requested for a block
	// that is not part of the local blockchain.
	errUnknownBlock = errors.New("unknown block")

	// errInvalidCheckpointBeneficiary is returned if a checkpoint/epoch transition
	// block has a beneficiary set to non-zeroes.
	errInvalidCheckpointBeneficiary = errors.New("beneficiary in checkpoint block non-zero")

	// errInvalidVote is returned if a nonce value is something else that the two
	// allowed constants of 0x00..0 or 0xff..f.
	errInvalidVote = errors.New("vote nonce not 0x00..0 or 0xff..f")

	// errInvalidCheckpointVote is returned if a checkpoint/epoch transition block
	// has a vote nonce set to non-zeroes.
	errInvalidCheckpointVote = errors.New("vote nonce in checkpoint block non-zero")

	// errMissingVanity is returned if a block's extra-data section is shorter than
	// 32 bytes, which is required to store the signer vanity.
	errMissingVanity = errors.New("extra-data 32 byte vanity prefix missing")

	// errMissingSignature is returned if a block's extra-data section doesn't seem
	// to contain a 65 byte secp256k1 signature.
	errMissingSignature = errors.New("extra-data 65 byte signature suffix missing")

	// errExtraSigners is returned if non-checkpoint block contain signer data in
	// their extra-data fields.
	errExtraSigners = errors.New("non-checkpoint block contains extra signer list")

	// errInvalidCheckpointSigners is returned if a checkpoint block contains an
	// invalid list of signers (i.e. non divisible by 20 bytes).
	errInvalidCheckpointSigners = errors.New("invalid signer list on checkpoint block")

	// errMismatchingCheckpointSigners is returned if a checkpoint block contains a
	// list of signers different than the one the local node calculated.
	errMismatchingCheckpointSigners = errors.New("mismatching signer list on checkpoint block")

	// errInvalidMixDigest is returned if a block's mix digest is non-zero.
	errInvalidMixDigest = errors.New("non-zero mix digest")

	// errInvalidUncleHash is returned if a block contains an non-empty uncle list.
	errInvalidUncleHash = errors.New("non empty uncle hash")

	// errInvalidDifficulty is returned if the difficulty of a block neither 1 or 2.
	errInvalidDifficulty = errors.New("invalid difficulty")

	// errWrongDifficulty is returned if the difficulty of a block doesn't match the
	// turn of the signer.
	errWrongDifficulty = errors.New("wrong difficulty")

	// errInvalidTimestamp is returned if the timestamp of a block is lower than
	// the previous block's timestamp + the minimum block period.
	errInvalidTimestamp = errors.New("invalid timestamp")

	// errInvalidVotingChain is returned if an authorization list is attempted to
	// be modified via out-of-range or non-contiguous headers.
	errInvalidVotingChain = errors.New("invalid voting chain")

	// errUnauthorizedSigner is returned if a header is signed by a non-authorized entity.
	errUnauthorizedSigner = errors.New("unauthorized signer")

	// errRecentlySigned is returned if a header is signed by an authorized entity
	// that already signed a header recently, thus is temporarily not allowed to.
	errRecentlySigned = errors.New("recently signed")
)

<<<<<<< HEAD
// SignHashFn is a signer callback function to request a header to be signed by a
// backing account.
type SignerFn func(accounts.Account, string, []byte) ([]byte, error)
=======
// SignerFn hashes and signs the data to be signed by a backing account.
type SignerFn func(signer accounts.Account, mimeType string, message []byte) ([]byte, error)
>>>>>>> a70a79b2

// ecrecover extracts the Ethereum account address from a signed header.
func ecrecover(header *types.Header, sigcache *lru.ARCCache) (common.Address, error) {
	// If the signature's already cached, return that
	hash := header.Hash()
	if address, known := sigcache.Get(hash); known {
		return address.(common.Address), nil
	}
	// Retrieve the signature from the header extra-data
	if len(header.Extra) < extraSeal {
		return common.Address{}, errMissingSignature
	}
	signature := header.Extra[len(header.Extra)-extraSeal:]

	// Recover the public key and the Ethereum address
	pubkey, err := crypto.Ecrecover(SealHash(header).Bytes(), signature)
	if err != nil {
		return common.Address{}, err
	}
	var signer common.Address
	copy(signer[:], crypto.Keccak256(pubkey[1:])[12:])

	sigcache.Add(hash, signer)
	return signer, nil
}

// Clique is the proof-of-authority consensus engine proposed to support the
// Ethereum testnet following the Ropsten attacks.
type Clique struct {
	config *params.CliqueConfig // Consensus engine configuration parameters
	db     ethdb.Database       // Database to store and retrieve snapshot checkpoints

	recents    *lru.ARCCache // Snapshots for recent block to speed up reorgs
	signatures *lru.ARCCache // Signatures of recent blocks to speed up mining

	proposals map[common.Address]bool // Current list of proposals we are pushing

	signer common.Address // Ethereum address of the signing key
	signFn SignerFn       // Signer function to authorize hashes with
	lock   sync.RWMutex   // Protects the signer fields

	// The fields below are for testing only
	fakeDiff bool // Skip difficulty verifications
}

// New creates a Clique proof-of-authority consensus engine with the initial
// signers set to the ones provided by the user.
func New(config *params.CliqueConfig, db ethdb.Database) *Clique {
	// Set any missing consensus parameters to their defaults
	conf := *config
	if conf.Epoch == 0 {
		conf.Epoch = epochLength
	}
	// Allocate the snapshot caches and create the engine
	recents, _ := lru.NewARC(inmemorySnapshots)
	signatures, _ := lru.NewARC(inmemorySignatures)

	return &Clique{
		config:     &conf,
		db:         db,
		recents:    recents,
		signatures: signatures,
		proposals:  make(map[common.Address]bool),
	}
}

// Author implements consensus.Engine, returning the Ethereum address recovered
// from the signature in the header's extra-data section.
func (c *Clique) Author(header *types.Header) (common.Address, error) {
	return ecrecover(header, c.signatures)
}

// VerifyHeader checks whether a header conforms to the consensus rules.
func (c *Clique) VerifyHeader(chain consensus.ChainHeaderReader, header *types.Header, seal bool) error {
	return c.verifyHeader(chain, header, nil)
}

// VerifyHeaders is similar to VerifyHeader, but verifies a batch of headers. The
// method returns a quit channel to abort the operations and a results channel to
// retrieve the async verifications (the order is that of the input slice).
func (c *Clique) VerifyHeaders(chain consensus.ChainHeaderReader, headers []*types.Header, seals []bool) (chan<- struct{}, <-chan error) {
	abort := make(chan struct{})
	results := make(chan error, len(headers))

	go func() {
		for i, header := range headers {
			err := c.verifyHeader(chain, header, headers[:i])

			select {
			case <-abort:
				return
			case results <- err:
			}
		}
	}()
	return abort, results
}

// verifyHeader checks whether a header conforms to the consensus rules.The
// caller may optionally pass in a batch of parents (ascending order) to avoid
// looking those up from the database. This is useful for concurrently verifying
// a batch of new headers.
func (c *Clique) verifyHeader(chain consensus.ChainHeaderReader, header *types.Header, parents []*types.Header) error {
	if header.Number == nil {
		return errUnknownBlock
	}
	number := header.Number.Uint64()

	// Don't waste time checking blocks from the future
	if header.Time > uint64(time.Now().Unix()) {
		return consensus.ErrFutureBlock
	}
	// Checkpoint blocks need to enforce zero beneficiary
	checkpoint := (number % c.config.Epoch) == 0
	if checkpoint && header.Coinbase != (common.Address{}) {
		return errInvalidCheckpointBeneficiary
	}
	// Nonces must be 0x00..0 or 0xff..f, zeroes enforced on checkpoints
	if !bytes.Equal(header.Nonce[:], nonceAuthVote) && !bytes.Equal(header.Nonce[:], nonceDropVote) {
		return errInvalidVote
	}
	if checkpoint && !bytes.Equal(header.Nonce[:], nonceDropVote) {
		return errInvalidCheckpointVote
	}
	// Check that the extra-data contains both the vanity and signature
	if len(header.Extra) < extraVanity {
		return errMissingVanity
	}
	if len(header.Extra) < extraVanity+extraSeal {
		return errMissingSignature
	}
	// Ensure that the extra-data contains a signer list on checkpoint, but none otherwise
	signersBytes := len(header.Extra) - extraVanity - extraSeal
	if !checkpoint && signersBytes != 0 {
		return errExtraSigners
	}
	if checkpoint && signersBytes%common.AddressLength != 0 {
		return errInvalidCheckpointSigners
	}
	// Ensure that the mix digest is zero as we don't have fork protection currently
	if header.MixDigest != (common.Hash{}) {
		return errInvalidMixDigest
	}
	// Ensure that the block doesn't contain any uncles which are meaningless in PoA
	if header.UncleHash != uncleHash {
		return errInvalidUncleHash
	}
	// Ensure that the block's difficulty is meaningful (may not be correct at this point)
	if number > 0 {
		if header.Difficulty == nil || (header.Difficulty.Cmp(diffInTurn) != 0 && header.Difficulty.Cmp(diffNoTurn) != 0) {
			return errInvalidDifficulty
		}
	}
	// If all checks passed, validate any special fields for hard forks
	if err := misc.VerifyForkHashes(chain.Config(), header, false); err != nil {
		return err
	}
	// All basic checks passed, verify cascading fields
	return c.verifyCascadingFields(chain, header, parents)
}

// verifyCascadingFields verifies all the header fields that are not standalone,
// rather depend on a batch of previous headers. The caller may optionally pass
// in a batch of parents (ascending order) to avoid looking those up from the
// database. This is useful for concurrently verifying a batch of new headers.
func (c *Clique) verifyCascadingFields(chain consensus.ChainHeaderReader, header *types.Header, parents []*types.Header) error {
	// The genesis block is the always valid dead-end
	number := header.Number.Uint64()
	if number == 0 {
		return nil
	}
	// Ensure that the block's timestamp isn't too close to its parent
	var parent *types.Header
	if len(parents) > 0 {
		parent = parents[len(parents)-1]
	} else {
		parent = chain.GetHeader(header.ParentHash, number-1)
	}
	if parent == nil || parent.Number.Uint64() != number-1 || parent.Hash() != header.ParentHash {
		return consensus.ErrUnknownAncestor
	}
	if parent.Time+c.config.Period > header.Time {
		return errInvalidTimestamp
	}
	// Retrieve the snapshot needed to verify this header and cache it
	snap, err := c.snapshot(chain, number-1, header.ParentHash, parents)
	if err != nil {
		return err
	}
	// If the block is a checkpoint block, verify the signer list
	if number%c.config.Epoch == 0 {
		signers := make([]byte, len(snap.Signers)*common.AddressLength)
		for i, signer := range snap.signers() {
			copy(signers[i*common.AddressLength:], signer[:])
		}
		extraSuffix := len(header.Extra) - extraSeal
		if !bytes.Equal(header.Extra[extraVanity:extraSuffix], signers) {
			return errMismatchingCheckpointSigners
		}
	}
	// All basic checks passed, verify the seal and return
	return c.verifySeal(chain, header, parents)
}

// snapshot retrieves the authorization snapshot at a given point in time.
func (c *Clique) snapshot(chain consensus.ChainHeaderReader, number uint64, hash common.Hash, parents []*types.Header) (*Snapshot, error) {
	// Search for a snapshot in memory or on disk for checkpoints
	var (
		headers []*types.Header
		snap    *Snapshot
	)
	for snap == nil {
		// If an in-memory snapshot was found, use that
		if s, ok := c.recents.Get(hash); ok {
			snap = s.(*Snapshot)
			break
		}
		// If an on-disk checkpoint snapshot can be found, use that
		if number%checkpointInterval == 0 {
			if s, err := loadSnapshot(c.config, c.signatures, c.db, hash); err == nil {
				log.Trace("Loaded voting snapshot from disk", "number", number, "hash", hash)
				snap = s
				break
			}
		}
		// If we're at the genesis, snapshot the initial state. Alternatively if we're
		// at a checkpoint block without a parent (light client CHT), or we have piled
		// up more headers than allowed to be reorged (chain reinit from a freezer),
		// consider the checkpoint trusted and snapshot it.
		if number == 0 || (number%c.config.Epoch == 0 && (len(headers) > params.FullImmutabilityThreshold || chain.GetHeaderByNumber(number-1) == nil)) {
			checkpoint := chain.GetHeaderByNumber(number)
			if checkpoint != nil {
				hash := checkpoint.Hash()

				signers := make([]common.Address, (len(checkpoint.Extra)-extraVanity-extraSeal)/common.AddressLength)
				for i := 0; i < len(signers); i++ {
					copy(signers[i][:], checkpoint.Extra[extraVanity+i*common.AddressLength:])
				}
				snap = newSnapshot(c.config, c.signatures, number, hash, signers)
				if err := snap.store(c.db); err != nil {
					return nil, err
				}
				log.Info("Stored checkpoint snapshot to disk", "number", number, "hash", hash)
				break
			}
		}
		// No snapshot for this header, gather the header and move backward
		var header *types.Header
		if len(parents) > 0 {
			// If we have explicit parents, pick from there (enforced)
			header = parents[len(parents)-1]
			if header.Hash() != hash || header.Number.Uint64() != number {
				return nil, consensus.ErrUnknownAncestor
			}
			parents = parents[:len(parents)-1]
		} else {
			// No explicit parents (or no more left), reach out to the database
			header = chain.GetHeader(hash, number)
			if header == nil {
				return nil, consensus.ErrUnknownAncestor
			}
		}
		headers = append(headers, header)
		number, hash = number-1, header.ParentHash
	}
	// Previous snapshot found, apply any pending headers on top of it
	for i := 0; i < len(headers)/2; i++ {
		headers[i], headers[len(headers)-1-i] = headers[len(headers)-1-i], headers[i]
	}
	snap, err := snap.apply(headers)
	if err != nil {
		return nil, err
	}
	c.recents.Add(snap.Hash, snap)

	// If we've generated a new checkpoint snapshot, save to disk
	if snap.Number%checkpointInterval == 0 && len(headers) > 0 {
		if err = snap.store(c.db); err != nil {
			return nil, err
		}
		log.Trace("Stored voting snapshot to disk", "number", snap.Number, "hash", snap.Hash)
	}
	return snap, err
}

// VerifyUncles implements consensus.Engine, always returning an error for any
// uncles as this consensus mechanism doesn't permit uncles.
func (c *Clique) VerifyUncles(chain consensus.ChainReader, block *types.Block) error {
	if len(block.Uncles()) > 0 {
		return errors.New("uncles not allowed")
	}
	return nil
}

// VerifySeal implements consensus.Engine, checking whether the signature contained
// in the header satisfies the consensus protocol requirements.
func (c *Clique) VerifySeal(chain consensus.ChainHeaderReader, header *types.Header) error {
	return c.verifySeal(chain, header, nil)
}

// verifySeal checks whether the signature contained in the header satisfies the
// consensus protocol requirements. The method accepts an optional list of parent
// headers that aren't yet part of the local blockchain to generate the snapshots
// from.
func (c *Clique) verifySeal(chain consensus.ChainHeaderReader, header *types.Header, parents []*types.Header) error {
	// Verifying the genesis block is not supported
	number := header.Number.Uint64()
	if number == 0 {
		return errUnknownBlock
	}
	// Retrieve the snapshot needed to verify this header and cache it
	snap, err := c.snapshot(chain, number-1, header.ParentHash, parents)
	if err != nil {
		return err
	}

	// Resolve the authorization key and check against signers
	signer, err := ecrecover(header, c.signatures)
	if err != nil {
		return err
	}
	if _, ok := snap.Signers[signer]; !ok {
		return errUnauthorizedSigner
	}
	for seen, recent := range snap.Recents {
		if recent == signer {
			// Signer is among recents, only fail if the current block doesn't shift it out
			if limit := uint64(len(snap.Signers)/2 + 1); seen > number-limit {
				return errRecentlySigned
			}
		}
	}
	// Ensure that the difficulty corresponds to the turn-ness of the signer
	if !c.fakeDiff {
		inturn := snap.inturn(header.Number.Uint64(), signer)
		if inturn && header.Difficulty.Cmp(diffInTurn) != 0 {
			return errWrongDifficulty
		}
		if !inturn && header.Difficulty.Cmp(diffNoTurn) != 0 {
			return errWrongDifficulty
		}
	}
	return nil
}

// Prepare implements consensus.Engine, preparing all the consensus fields of the
// header for running the transactions on top.
func (c *Clique) Prepare(chain consensus.ChainHeaderReader, header *types.Header) error {
	// If the block isn't a checkpoint, cast a random vote (good enough for now)
	header.Coinbase = common.Address{}
	header.Nonce = types.BlockNonce{}

	number := header.Number.Uint64()
	// Assemble the voting snapshot to check which votes make sense
	snap, err := c.snapshot(chain, number-1, header.ParentHash, nil)
	if err != nil {
		return err
	}
	if number%c.config.Epoch != 0 {
		c.lock.RLock()

		// Gather all the proposals that make sense voting on
		addresses := make([]common.Address, 0, len(c.proposals))
		for address, authorize := range c.proposals {
			if snap.validVote(address, authorize) {
				addresses = append(addresses, address)
			}
		}
		// If there's pending proposals, cast a vote on them
		if len(addresses) > 0 {
			header.Coinbase = addresses[rand.Intn(len(addresses))]
			if c.proposals[header.Coinbase] {
				copy(header.Nonce[:], nonceAuthVote)
			} else {
				copy(header.Nonce[:], nonceDropVote)
			}
		}
		c.lock.RUnlock()
	}
	// Set the correct difficulty
	header.Difficulty = CalcDifficulty(snap, c.signer)

	// Ensure the extra data has all its components
	if len(header.Extra) < extraVanity {
		header.Extra = append(header.Extra, bytes.Repeat([]byte{0x00}, extraVanity-len(header.Extra))...)
	}
	header.Extra = header.Extra[:extraVanity]

	if number%c.config.Epoch == 0 {
		for _, signer := range snap.signers() {
			header.Extra = append(header.Extra, signer[:]...)
		}
	}
	header.Extra = append(header.Extra, make([]byte, extraSeal)...)

	// Mix digest is reserved for now, set to empty
	header.MixDigest = common.Hash{}

	// Ensure the timestamp has the correct delay
	parent := chain.GetHeader(header.ParentHash, number-1)
	if parent == nil {
		return consensus.ErrUnknownAncestor
	}
	header.Time = parent.Time + c.config.Period
	if header.Time < uint64(time.Now().Unix()) {
		header.Time = uint64(time.Now().Unix())
	}
	return nil
}

// Finalize implements consensus.Engine, ensuring no uncles are set, nor block
// rewards given.
func (c *Clique) Finalize(chain consensus.ChainHeaderReader, header *types.Header, state *state.StateDB, txs []*types.Transaction, uncles []*types.Header) {
	// No block rewards in PoA, so the state remains as is and uncles are dropped
	header.Root = state.IntermediateRoot(chain.Config().IsEIP158(header.Number))
	header.UncleHash = types.CalcUncleHash(nil)
}

// FinalizeAndAssemble implements consensus.Engine, ensuring no uncles are set,
// nor block rewards given, and returns the final block.
func (c *Clique) FinalizeAndAssemble(chain consensus.ChainHeaderReader, header *types.Header, state *state.StateDB, txs []*types.Transaction, uncles []*types.Header, receipts []*types.Receipt) (*types.Block, error) {
	// No block rewards in PoA, so the state remains as is and uncles are dropped
	header.Root = state.IntermediateRoot(chain.Config().IsEIP158(header.Number))
	header.UncleHash = types.CalcUncleHash(nil)

	// Assemble and return the final block for sealing
	return types.NewBlock(header, txs, nil, receipts), nil
}

// Authorize injects a private key into the consensus engine to mint new blocks
// with.
func (c *Clique) Authorize(signer common.Address, signFn SignerFn) {
	c.lock.Lock()
	defer c.lock.Unlock()

	c.signer = signer
	c.signFn = signFn
}

// Seal implements consensus.Engine, attempting to create a sealed block using
// the local signing credentials.
func (c *Clique) Seal(chain consensus.ChainHeaderReader, block *types.Block, results chan<- *types.Block, stop <-chan struct{}) error {
	header := block.Header()

	// Sealing the genesis block is not supported
	number := header.Number.Uint64()
	if number == 0 {
		return errUnknownBlock
	}
	// For 0-period chains, refuse to seal empty blocks (no reward but would spin sealing)
	if c.config.Period == 0 && len(block.Transactions()) == 0 {
		log.Info("Sealing paused, waiting for transactions")
		return nil
	}
	// Don't hold the signer fields for the entire sealing procedure
	c.lock.RLock()
	signer, signFn := c.signer, c.signFn
	c.lock.RUnlock()

	// Bail out if we're unauthorized to sign a block
	snap, err := c.snapshot(chain, number-1, header.ParentHash, nil)
	if err != nil {
		return err
	}
	if _, authorized := snap.Signers[signer]; !authorized {
		return errUnauthorizedSigner
	}
	// If we're amongst the recent signers, wait for the next block
	for seen, recent := range snap.Recents {
		if recent == signer {
			// Signer is among recents, only wait if the current block doesn't shift it out
			if limit := uint64(len(snap.Signers)/2 + 1); number < limit || seen > number-limit {
				log.Info("Signed recently, must wait for others")
				return nil
			}
		}
	}
	// Sweet, the protocol permits us to sign the block, wait for our time
	delay := time.Unix(int64(header.Time), 0).Sub(time.Now()) // nolint: gosimple
	if header.Difficulty.Cmp(diffNoTurn) == 0 {
		// It's not our turn explicitly to sign, delay it a bit
		wiggle := time.Duration(len(snap.Signers)/2+1) * wiggleTime
		delay += time.Duration(rand.Int63n(int64(wiggle)))

		log.Trace("Out-of-turn signing requested", "wiggle", common.PrettyDuration(wiggle))
	}
	// Sign all the things!
	sighash, err := signFn(accounts.Account{Address: signer}, accounts.MimetypeClique, CliqueRLP(header))
	if err != nil {
		return err
	}
	copy(header.Extra[len(header.Extra)-extraSeal:], sighash)
	// Wait until sealing is terminated or delay timeout.
	log.Trace("Waiting for slot to sign and propagate", "delay", common.PrettyDuration(delay))
	go func() {
		select {
		case <-stop:
			return
		case <-time.After(delay):
		}

		select {
		case results <- block.WithSeal(header):
		default:
			log.Warn("Sealing result is not read by miner", "sealhash", SealHash(header))
		}
	}()

	return nil
}

// CalcDifficulty is the difficulty adjustment algorithm. It returns the difficulty
// that a new block should have based on the previous blocks in the chain and the
// current signer.
func (c *Clique) CalcDifficulty(chain consensus.ChainHeaderReader, time uint64, parent *types.Header) *big.Int {
	snap, err := c.snapshot(chain, parent.Number.Uint64(), parent.Hash(), nil)
	if err != nil {
		return nil
	}
	return CalcDifficulty(snap, c.signer)
}

// CalcDifficulty is the difficulty adjustment algorithm. It returns the difficulty
// that a new block should have based on the previous blocks in the chain and the
// current signer.
func CalcDifficulty(snap *Snapshot, signer common.Address) *big.Int {
	if snap.inturn(snap.Number+1, signer) {
		return new(big.Int).Set(diffInTurn)
	}
	return new(big.Int).Set(diffNoTurn)
}

// SealHash returns the hash of a block prior to it being sealed.
func (c *Clique) SealHash(header *types.Header) common.Hash {
	return SealHash(header)
}

// Close implements consensus.Engine. It's a noop for clique as there are no background threads.
func (c *Clique) Close() error {
	return nil
}

// APIs implements consensus.Engine, returning the user facing RPC API to allow
// controlling the signer voting.
func (c *Clique) APIs(chain consensus.ChainHeaderReader) []rpc.API {
	return []rpc.API{{
		Namespace: "clique",
		Version:   "1.0",
		Service:   &API{chain: chain, clique: c},
		Public:    false,
	}}
}

// SealHash returns the hash of a block prior to it being sealed.
func SealHash(header *types.Header) (hash common.Hash) {
	hasher := sha3.NewLegacyKeccak256()
	encodeSigHeader(hasher, header)
	hasher.Sum(hash[:0])
	return hash
}

// CliqueRLP returns the rlp bytes which needs to be signed for the proof-of-authority
// sealing. The RLP to sign consists of the entire header apart from the 65 byte signature
// contained at the end of the extra data.
//
// Note, the method requires the extra data to be at least 65 bytes, otherwise it
// panics. This is done to avoid accidentally using both forms (signature present
// or not), which could be abused to produce different hashes for the same header.
func CliqueRLP(header *types.Header) []byte {
	b := new(bytes.Buffer)
	encodeSigHeader(b, header)
	return b.Bytes()
}

func encodeSigHeader(w io.Writer, header *types.Header) {
	err := rlp.Encode(w, []interface{}{
		header.ParentHash,
		header.UncleHash,
		header.Coinbase,
		header.Root,
		header.TxHash,
		header.ReceiptHash,
		header.Bloom,
		header.Difficulty,
		header.Number,
		header.GasLimit,
		header.GasUsed,
		header.Time,
		header.Extra[:len(header.Extra)-crypto.SignatureLength], // Yes, this will panic if extra is too short
		header.MixDigest,
		header.Nonce,
	})
	if err != nil {
		panic("can't encode: " + err.Error())
	}
}<|MERGE_RESOLUTION|>--- conflicted
+++ resolved
@@ -137,14 +137,8 @@
 	errRecentlySigned = errors.New("recently signed")
 )
 
-<<<<<<< HEAD
-// SignHashFn is a signer callback function to request a header to be signed by a
-// backing account.
-type SignerFn func(accounts.Account, string, []byte) ([]byte, error)
-=======
 // SignerFn hashes and signs the data to be signed by a backing account.
 type SignerFn func(signer accounts.Account, mimeType string, message []byte) ([]byte, error)
->>>>>>> a70a79b2
 
 // ecrecover extracts the Ethereum account address from a signed header.
 func ecrecover(header *types.Header, sigcache *lru.ARCCache) (common.Address, error) {
