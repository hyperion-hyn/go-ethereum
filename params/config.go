// Copyright 2016 The go-ethereum Authors
// This file is part of the go-ethereum library.
//
// The go-ethereum library is free software: you can redistribute it and/or modify
// it under the terms of the GNU Lesser General Public License as published by
// the Free Software Foundation, either version 3 of the License, or
// (at your option) any later version.
//
// The go-ethereum library is distributed in the hope that it will be useful,
// but WITHOUT ANY WARRANTY; without even the implied warranty of
// MERCHANTABILITY or FITNESS FOR A PARTICULAR PURPOSE. See the
// GNU Lesser General Public License for more details.
//
// You should have received a copy of the GNU Lesser General Public License
// along with the go-ethereum library. If not, see <http://www.gnu.org/licenses/>.

package params

import (
	"encoding/binary"
	"fmt"
	"math/big"

	"github.com/ethereum/go-ethereum/common/math"

	"github.com/ethereum/go-ethereum/common"
	"github.com/ethereum/go-ethereum/crypto"
)

// Genesis hashes to enforce below configs on.
var (
	MainnetGenesisHash = common.HexToHash("0xd4e56740f876aef8c010b86a40d5f56745a118d0906a34e69aec8c0db1cb8fa3")
	RopstenGenesisHash = common.HexToHash("0x41941023680923e0fe4d74a34bdac8141f2540e3ae90623718e47d66d1ca4a2d")
	RinkebyGenesisHash = common.HexToHash("0x6341fd3daf94b748c72ced5a5b26028f2474f5f00d824504e4fa37a75767e177")
	GoerliGenesisHash  = common.HexToHash("0xbf7e331f7f7c1dd2e05159666b3bf8bc7a8a3a9eb1d518969eab529dd9b88c1a")
	YoloV1GenesisHash  = common.HexToHash("0xc3fd235071f24f93865b0850bd2a2119b30f7224d18a0e34c7bbf549ad7e3d36")
)

// TrustedCheckpoints associates each known checkpoint with the genesis hash of
// the chain it belongs to.
var TrustedCheckpoints = map[common.Hash]*TrustedCheckpoint{
	MainnetGenesisHash: MainnetTrustedCheckpoint,
	RopstenGenesisHash: RopstenTrustedCheckpoint,
	RinkebyGenesisHash: RinkebyTrustedCheckpoint,
	GoerliGenesisHash:  GoerliTrustedCheckpoint,
}

// CheckpointOracles associates each known checkpoint oracles with the genesis hash of
// the chain it belongs to.
var CheckpointOracles = map[common.Hash]*CheckpointOracleConfig{
	MainnetGenesisHash: MainnetCheckpointOracle,
	RopstenGenesisHash: RopstenCheckpointOracle,
	RinkebyGenesisHash: RinkebyCheckpointOracle,
	GoerliGenesisHash:  GoerliCheckpointOracle,
}

var (
	// MainnetChainConfig is the chain parameters to run a node on the main network.
	MainnetChainConfig = &ChainConfig{
		ChainID:             big.NewInt(1),
		HomesteadBlock:      big.NewInt(1150000),
		DAOForkBlock:        big.NewInt(1920000),
		DAOForkSupport:      true,
		EIP150Block:         big.NewInt(2463000),
		EIP150Hash:          common.HexToHash("0x2086799aeebeae135c246c65021c82b4e15a2c451340993aacfd2751886514f0"),
		EIP155Block:         big.NewInt(2675000),
		EIP158Block:         big.NewInt(2675000),
		ByzantiumBlock:      big.NewInt(4370000),
		ConstantinopleBlock: big.NewInt(7280000),
		PetersburgBlock:     big.NewInt(7280000),
		IstanbulBlock:       big.NewInt(9069000),
		MuirGlacierBlock:    big.NewInt(9200000),
		Ethash:              new(EthashConfig),
	}

	// MainnetTrustedCheckpoint contains the light client trusted checkpoint for the main network.
	MainnetTrustedCheckpoint = &TrustedCheckpoint{
		SectionIndex: 323,
		SectionHead:  common.HexToHash("0x2cab24d8502fb936799e4775c43b66eaec2981c9458f4676129b38bbd535a061"),
		CHTRoot:      common.HexToHash("0x30e9008a3e038a0e6b6d93cfc1726bdfdc40590a75e6dbe4feeafee2d7281ae6"),
		BloomRoot:    common.HexToHash("0x0fa8b4a19b77a454d1994864520bb8b427c829ac76967956c4ddddefe0407bf1"),
	}

	// MainnetCheckpointOracle contains a set of configs for the main network oracle.
	MainnetCheckpointOracle = &CheckpointOracleConfig{
		Address: common.HexToAddress("0x9a9070028361F7AAbeB3f2F2Dc07F82C4a98A02a"),
		Signers: []common.Address{
			common.HexToAddress("0x1b2C260efc720BE89101890E4Db589b44E950527"), // Peter
			common.HexToAddress("0x78d1aD571A1A09D60D9BBf25894b44e4C8859595"), // Martin
			common.HexToAddress("0x286834935f4A8Cfb4FF4C77D5770C2775aE2b0E7"), // Zsolt
			common.HexToAddress("0xb86e2B0Ab5A4B1373e40c51A7C712c70Ba2f9f8E"), // Gary
			common.HexToAddress("0x0DF8fa387C602AE62559cC4aFa4972A7045d6707"), // Guillaume
		},
		Threshold: 2,
	}

	// RopstenChainConfig contains the chain parameters to run a node on the Ropsten test network.
	RopstenChainConfig = &ChainConfig{
		ChainID:             big.NewInt(3),
		HomesteadBlock:      big.NewInt(0),
		DAOForkBlock:        nil,
		DAOForkSupport:      true,
		EIP150Block:         big.NewInt(0),
		EIP150Hash:          common.HexToHash("0x41941023680923e0fe4d74a34bdac8141f2540e3ae90623718e47d66d1ca4a2d"),
		EIP155Block:         big.NewInt(10),
		EIP158Block:         big.NewInt(10),
		ByzantiumBlock:      big.NewInt(1700000),
		ConstantinopleBlock: big.NewInt(4230000),
		PetersburgBlock:     big.NewInt(4939394),
		IstanbulBlock:       big.NewInt(6485846),
		MuirGlacierBlock:    big.NewInt(7117117),
		Ethash:              new(EthashConfig),
	}

	// RopstenTrustedCheckpoint contains the light client trusted checkpoint for the Ropsten test network.
	RopstenTrustedCheckpoint = &TrustedCheckpoint{
		SectionIndex: 257,
		SectionHead:  common.HexToHash("0x2193034371f50352e412a763b14d53ffafbb5b9c12d1835516fb04f5a3498a9c"),
		CHTRoot:      common.HexToHash("0x9a4601d7893e469f4987a3ac9450b4953ca7302689770d1840542a3fe0a8c7c1"),
		BloomRoot:    common.HexToHash("0x198d72f8a47694682367981ae8d9988d6b30c4f433425399726dc53357a79e6f"),
	}

	// RopstenCheckpointOracle contains a set of configs for the Ropsten test network oracle.
	RopstenCheckpointOracle = &CheckpointOracleConfig{
		Address: common.HexToAddress("0xEF79475013f154E6A65b54cB2742867791bf0B84"),
		Signers: []common.Address{
			common.HexToAddress("0x32162F3581E88a5f62e8A61892B42C46E2c18f7b"), // Peter
			common.HexToAddress("0x78d1aD571A1A09D60D9BBf25894b44e4C8859595"), // Martin
			common.HexToAddress("0x286834935f4A8Cfb4FF4C77D5770C2775aE2b0E7"), // Zsolt
			common.HexToAddress("0xb86e2B0Ab5A4B1373e40c51A7C712c70Ba2f9f8E"), // Gary
			common.HexToAddress("0x0DF8fa387C602AE62559cC4aFa4972A7045d6707"), // Guillaume
		},
		Threshold: 2,
	}

	// RinkebyChainConfig contains the chain parameters to run a node on the Rinkeby test network.
	RinkebyChainConfig = &ChainConfig{
		ChainID:             big.NewInt(4),
		HomesteadBlock:      big.NewInt(1),
		DAOForkBlock:        nil,
		DAOForkSupport:      true,
		EIP150Block:         big.NewInt(2),
		EIP150Hash:          common.HexToHash("0x9b095b36c15eaf13044373aef8ee0bd3a382a5abb92e402afa44b8249c3a90e9"),
		EIP155Block:         big.NewInt(3),
		EIP158Block:         big.NewInt(3),
		ByzantiumBlock:      big.NewInt(1035301),
		ConstantinopleBlock: big.NewInt(3660663),
		PetersburgBlock:     big.NewInt(4321234),
		IstanbulBlock:       big.NewInt(5435345),
		MuirGlacierBlock:    nil,
		Clique: &CliqueConfig{
			Period: 15,
			Epoch:  30000,
		},
	}

	// RinkebyTrustedCheckpoint contains the light client trusted checkpoint for the Rinkeby test network.
	RinkebyTrustedCheckpoint = &TrustedCheckpoint{
		SectionIndex: 212,
		SectionHead:  common.HexToHash("0x47494484fe9696dfc7a351575b6b333566c79d2fad2a1f586165f58f3c2a553b"),
		CHTRoot:      common.HexToHash("0x6ec314ba06ce6e46c1be675dabbabc6fae464d394253e1647ba73480eb46d11d"),
		BloomRoot:    common.HexToHash("0x4ad93f0ddbe55baae629853971c6fd0de201ddef9f04892c05a1258fbacc88ca"),
	}

	// RinkebyCheckpointOracle contains a set of configs for the Rinkeby test network oracle.
	RinkebyCheckpointOracle = &CheckpointOracleConfig{
		Address: common.HexToAddress("0xebe8eFA441B9302A0d7eaECc277c09d20D684540"),
		Signers: []common.Address{
			common.HexToAddress("0xd9c9cd5f6779558b6e0ed4e6acf6b1947e7fa1f3"), // Peter
			common.HexToAddress("0x78d1aD571A1A09D60D9BBf25894b44e4C8859595"), // Martin
			common.HexToAddress("0x286834935f4A8Cfb4FF4C77D5770C2775aE2b0E7"), // Zsolt
			common.HexToAddress("0xb86e2B0Ab5A4B1373e40c51A7C712c70Ba2f9f8E"), // Gary
		},
		Threshold: 2,
	}

	// GoerliChainConfig contains the chain parameters to run a node on the Görli test network.
	GoerliChainConfig = &ChainConfig{
		ChainID:             big.NewInt(5),
		HomesteadBlock:      big.NewInt(0),
		DAOForkBlock:        nil,
		DAOForkSupport:      true,
		EIP150Block:         big.NewInt(0),
		EIP155Block:         big.NewInt(0),
		EIP158Block:         big.NewInt(0),
		ByzantiumBlock:      big.NewInt(0),
		ConstantinopleBlock: big.NewInt(0),
		PetersburgBlock:     big.NewInt(0),
		IstanbulBlock:       big.NewInt(1561651),
		MuirGlacierBlock:    nil,
		Clique: &CliqueConfig{
			Period: 15,
			Epoch:  30000,
		},
	}

	// GoerliTrustedCheckpoint contains the light client trusted checkpoint for the Görli test network.
	GoerliTrustedCheckpoint = &TrustedCheckpoint{
		SectionIndex: 96,
		SectionHead:  common.HexToHash("0xa038699854f0aa1624da55646e0219df4e319738319e65c38a270edcb7819a2a"),
		CHTRoot:      common.HexToHash("0x388fd4c8b58b76b76c2575211f5a6b83bce2be7ce628a750f67e4853680fa76a"),
		BloomRoot:    common.HexToHash("0xa8a61388f1240ea1d32413be1bdb056352c13e59278b6b31467bca77fb903fbc"),
	}

	// GoerliCheckpointOracle contains a set of configs for the Goerli test network oracle.
	GoerliCheckpointOracle = &CheckpointOracleConfig{
		Address: common.HexToAddress("0x18CA0E045F0D772a851BC7e48357Bcaab0a0795D"),
		Signers: []common.Address{
			common.HexToAddress("0x4769bcaD07e3b938B7f43EB7D278Bc7Cb9efFb38"), // Peter
			common.HexToAddress("0x78d1aD571A1A09D60D9BBf25894b44e4C8859595"), // Martin
			common.HexToAddress("0x286834935f4A8Cfb4FF4C77D5770C2775aE2b0E7"), // Zsolt
			common.HexToAddress("0xb86e2B0Ab5A4B1373e40c51A7C712c70Ba2f9f8E"), // Gary
			common.HexToAddress("0x0DF8fa387C602AE62559cC4aFa4972A7045d6707"), // Guillaume
		},
		Threshold: 2,
	}

<<<<<<< HEAD
	// OttomanChainConfig contains the chain parameters to run a node on the Ottoman test network.
	OttomanChainConfig = &ChainConfig{
		ChainID:             big.NewInt(1024),
		HomesteadBlock:      big.NewInt(1),
		DAOForkBlock:        nil,
		DAOForkSupport:      true,
		EIP150Block:         big.NewInt(2),
		EIP150Hash:          common.HexToHash("0x9b095b36c15eaf13044373aef8ee0bd3a382a5abb92e402afa44b8249c3a90e9"),
		EIP155Block:         big.NewInt(3),
		EIP158Block:         big.NewInt(3),
		ByzantiumBlock:      big.NewInt(math.MaxInt64), // Don't enable yet
		ConstantinopleBlock: nil,

		Istanbul: &IstanbulConfig{
			Epoch:          30000,
			ProposerPolicy: 0,
			Ceil2Nby3Block: big.NewInt(0),
		},
	}

	// ATLAS(zgx): AtlasChainConfig
	// AtlasChainConfig contains the chain parameters to run a node on the Ottoman test network.
	AtlasChainConfig = &ChainConfig{
		ChainID:             big.NewInt(1024),
		HomesteadBlock:      big.NewInt(1),
		DAOForkBlock:        nil,
		DAOForkSupport:      true,
		EIP150Block:         big.NewInt(2),
		EIP150Hash:          common.HexToHash("0x9b095b36c15eaf13044373aef8ee0bd3a382a5abb92e402afa44b8249c3a90e9"),
		EIP155Block:         big.NewInt(3),
		EIP158Block:         big.NewInt(3),
		ByzantiumBlock:      big.NewInt(math.MaxInt64), // Don't enable yet
		ConstantinopleBlock: nil,

		Atlas: &AtlasConfig{
			Epoch:          30000,
			ProposerPolicy: 0,
			Ceil2Nby3Block: big.NewInt(0),
=======
	// YoloV1ChainConfig contains the chain parameters to run a node on the YOLOv1 test network.
	YoloV1ChainConfig = &ChainConfig{
		ChainID:             big.NewInt(133519467574833),
		HomesteadBlock:      big.NewInt(0),
		DAOForkBlock:        nil,
		DAOForkSupport:      true,
		EIP150Block:         big.NewInt(0),
		EIP155Block:         big.NewInt(0),
		EIP158Block:         big.NewInt(0),
		ByzantiumBlock:      big.NewInt(0),
		ConstantinopleBlock: big.NewInt(0),
		PetersburgBlock:     big.NewInt(0),
		IstanbulBlock:       big.NewInt(0),
		MuirGlacierBlock:    nil,
		YoloV1Block:         big.NewInt(0),
		Clique: &CliqueConfig{
			Period: 15,
			Epoch:  30000,
>>>>>>> a70a79b2
		},
	}

	// AllEthashProtocolChanges contains every protocol change (EIPs) introduced
	// and accepted by the Ethereum core developers into the Ethash consensus.
	//
	// This configuration is intentionally not using keyed fields to force anyone
	// adding flags to the config to also have to set these fields.
<<<<<<< HEAD
	AllEthashProtocolChanges = &ChainConfig{big.NewInt(1337), big.NewInt(0), nil, false, big.NewInt(0), common.Hash{}, big.NewInt(0), big.NewInt(0), big.NewInt(0), big.NewInt(0), big.NewInt(0), big.NewInt(0), nil, nil, new(EthashConfig), nil, nil, nil, false}
=======
	AllEthashProtocolChanges = &ChainConfig{big.NewInt(1337), big.NewInt(0), nil, false, big.NewInt(0), common.Hash{}, big.NewInt(0), big.NewInt(0), big.NewInt(0), big.NewInt(0), big.NewInt(0), big.NewInt(0), nil, nil, nil, new(EthashConfig), nil}
>>>>>>> a70a79b2

	// AllCliqueProtocolChanges contains every protocol change (EIPs) introduced
	// and accepted by the Ethereum core developers into the Clique consensus.
	//
	// This configuration is intentionally not using keyed fields to force anyone
	// adding flags to the config to also have to set these fields.
<<<<<<< HEAD
	AllCliqueProtocolChanges = &ChainConfig{big.NewInt(1337), big.NewInt(0), nil, false, big.NewInt(0), common.Hash{}, big.NewInt(0), big.NewInt(0), big.NewInt(0), big.NewInt(0), big.NewInt(0), big.NewInt(0), nil, nil, nil, &CliqueConfig{Period: 0, Epoch: 30000}, nil, nil, false}

	TestChainConfig = &ChainConfig{big.NewInt(1), big.NewInt(0), nil, false, big.NewInt(0), common.Hash{}, big.NewInt(0), big.NewInt(0), big.NewInt(0), big.NewInt(0), big.NewInt(0), big.NewInt(0), nil, nil, new(EthashConfig), nil, nil, nil, false}
=======
	AllCliqueProtocolChanges = &ChainConfig{big.NewInt(1337), big.NewInt(0), nil, false, big.NewInt(0), common.Hash{}, big.NewInt(0), big.NewInt(0), big.NewInt(0), big.NewInt(0), big.NewInt(0), big.NewInt(0), nil, nil, nil, nil, &CliqueConfig{Period: 0, Epoch: 30000}}

	TestChainConfig = &ChainConfig{big.NewInt(1), big.NewInt(0), nil, false, big.NewInt(0), common.Hash{}, big.NewInt(0), big.NewInt(0), big.NewInt(0), big.NewInt(0), big.NewInt(0), big.NewInt(0), nil, nil, nil, new(EthashConfig), nil}
>>>>>>> a70a79b2
	TestRules       = TestChainConfig.Rules(new(big.Int))

	QuorumTestChainConfig = &ChainConfig{big.NewInt(10), big.NewInt(0), nil, false, nil, common.Hash{}, big.NewInt(0), big.NewInt(0), big.NewInt(0), big.NewInt(0), big.NewInt(0), big.NewInt(0), nil, nil, new(EthashConfig), nil, nil, nil, true}
)

// TrustedCheckpoint represents a set of post-processed trie roots (CHT and
// BloomTrie) associated with the appropriate section index and head hash. It is
// used to start light syncing from this checkpoint and avoid downloading the
// entire header chain while still being able to securely access old headers/logs.
type TrustedCheckpoint struct {
	SectionIndex uint64      `json:"sectionIndex"`
	SectionHead  common.Hash `json:"sectionHead"`
	CHTRoot      common.Hash `json:"chtRoot"`
	BloomRoot    common.Hash `json:"bloomRoot"`
}

// HashEqual returns an indicator comparing the itself hash with given one.
func (c *TrustedCheckpoint) HashEqual(hash common.Hash) bool {
	if c.Empty() {
		return hash == common.Hash{}
	}
	return c.Hash() == hash
}

// Hash returns the hash of checkpoint's four key fields(index, sectionHead, chtRoot and bloomTrieRoot).
func (c *TrustedCheckpoint) Hash() common.Hash {
	buf := make([]byte, 8+3*common.HashLength)
	binary.BigEndian.PutUint64(buf, c.SectionIndex)
	copy(buf[8:], c.SectionHead.Bytes())
	copy(buf[8+common.HashLength:], c.CHTRoot.Bytes())
	copy(buf[8+2*common.HashLength:], c.BloomRoot.Bytes())
	return crypto.Keccak256Hash(buf)
}

// Empty returns an indicator whether the checkpoint is regarded as empty.
func (c *TrustedCheckpoint) Empty() bool {
	return c.SectionHead == (common.Hash{}) || c.CHTRoot == (common.Hash{}) || c.BloomRoot == (common.Hash{})
}

// CheckpointOracleConfig represents a set of checkpoint contract(which acts as an oracle)
// config which used for light client checkpoint syncing.
type CheckpointOracleConfig struct {
	Address   common.Address   `json:"address"`
	Signers   []common.Address `json:"signers"`
	Threshold uint64           `json:"threshold"`
}

// ChainConfig is the core config which determines the blockchain settings.
//
// ChainConfig is stored in the database on a per block basis. This means
// that any network, identified by its genesis block, can have its own
// set of configuration options.
type ChainConfig struct {
	ChainID *big.Int `json:"chainId"` // chainId identifies the current chain and is used for replay protection

	HomesteadBlock *big.Int `json:"homesteadBlock,omitempty"` // Homestead switch block (nil = no fork, 0 = already homestead)

	DAOForkBlock   *big.Int `json:"daoForkBlock,omitempty"`   // TheDAO hard-fork switch block (nil = no fork)
	DAOForkSupport bool     `json:"daoForkSupport,omitempty"` // Whether the nodes supports or opposes the DAO hard-fork

	// EIP150 implements the Gas price changes (https://github.com/ethereum/EIPs/issues/150)
	EIP150Block *big.Int    `json:"eip150Block,omitempty"` // EIP150 HF block (nil = no fork)
	EIP150Hash  common.Hash `json:"eip150Hash,omitempty"`  // EIP150 HF hash (needed for header only clients as only gas pricing changed)

	EIP155Block *big.Int `json:"eip155Block,omitempty"` // EIP155 HF block
	EIP158Block *big.Int `json:"eip158Block,omitempty"` // EIP158 HF block

	ByzantiumBlock      *big.Int `json:"byzantiumBlock,omitempty"`      // Byzantium switch block (nil = no fork, 0 = already on byzantium)
	ConstantinopleBlock *big.Int `json:"constantinopleBlock,omitempty"` // Constantinople switch block (nil = no fork, 0 = already activated)
	PetersburgBlock     *big.Int `json:"petersburgBlock,omitempty"`     // Petersburg switch block (nil = same as Constantinople)
	IstanbulBlock       *big.Int `json:"istanbulBlock,omitempty"`       // Istanbul switch block (nil = no fork, 0 = already on istanbul)
	MuirGlacierBlock    *big.Int `json:"muirGlacierBlock,omitempty"`    // Eip-2384 (bomb delay) switch block (nil = no fork, 0 = already activated)

	YoloV1Block *big.Int `json:"yoloV1Block,omitempty"` // YOLO v1: https://github.com/ethereum/EIPs/pull/2657 (Ephemeral testnet)
	EWASMBlock  *big.Int `json:"ewasmBlock,omitempty"`  // EWASM switch block (nil = no fork, 0 = already activated)

	// Various consensus engines
	Ethash   *EthashConfig   `json:"ethash,omitempty"`
	Clique   *CliqueConfig   `json:"clique,omitempty"`
	Istanbul *IstanbulConfig `json:"istanbul,omitempty"`
	Atlas    *AtlasConfig    `json:"atlas,omitempty"`

	IsQuorum bool `json:"isQuorum"`
}

// EthashConfig is the consensus engine configs for proof-of-work based sealing.
type EthashConfig struct{}

// String implements the stringer interface, returning the consensus engine details.
func (c *EthashConfig) String() string {
	return "ethash"
}

// CliqueConfig is the consensus engine configs for proof-of-authority based sealing.
type CliqueConfig struct {
	Period uint64 `json:"period"` // Number of seconds between blocks to enforce
	Epoch  uint64 `json:"epoch"`  // Epoch length to reset votes and checkpoint
}

// String implements the stringer interface, returning the consensus engine details.
func (c *CliqueConfig) String() string {
	return "clique"
}

// IstanbulConfig is the consensus engine configs for Istanbul based sealing.
type IstanbulConfig struct {
	Epoch          uint64   `json:"epoch"`                    // Epoch length to reset votes and checkpoint
	ProposerPolicy uint64   `json:"policy"`                   // The policy for proposer selection
	Ceil2Nby3Block *big.Int `json:"ceil2Nby3Block,omitempty"` // Number of confirmations required to move from one state to next [2F + 1 to Ceil(2N/3)]
}

// String implements the stringer interface, returning the consensus engine details.
func (c *IstanbulConfig) String() string {
	return "istanbul"
}

// AtlasConfig is the consensus engine configs for Istanbul based sealing.
type AtlasConfig struct {
	Period         uint64   `json:"period"`                   // Number of seconds between blocks to enforce
	Epoch          uint64   `json:"epoch"`                    // Epoch length to reset votes and checkpoint
	ProposerPolicy uint64   `json:"policy"`                   // The policy for proposer selection
	Ceil2Nby3Block *big.Int `json:"ceil2Nby3Block,omitempty"` // Number of confirmations required to move from one state to next [2F + 1 to Ceil(2N/3)]
}

// String implements the stringer interface, returning the consensus engine details.
func (c *AtlasConfig) String() string {
	return "atlas"
}

// String implements the fmt.Stringer interface.
func (c *ChainConfig) String() string {
	var engine interface{}
	switch {
	case c.Ethash != nil:
		engine = c.Ethash
	case c.Clique != nil:
		engine = c.Clique
	case c.Istanbul != nil:
		engine = c.Istanbul
	default:
		engine = "unknown"
	}
<<<<<<< HEAD
	return fmt.Sprintf("{ChainID: %v Homestead: %v DAO: %v DAOSupport: %v EIP150: %v EIP155: %v EIP158: %v Byzantium: %v Constantinople: %v Petersburg: %v Istanbul: %v, Muir Glacier: %v, Engine: %v, IsQuorum: %v",
=======
	return fmt.Sprintf("{ChainID: %v Homestead: %v DAO: %v DAOSupport: %v EIP150: %v EIP155: %v EIP158: %v Byzantium: %v Constantinople: %v Petersburg: %v Istanbul: %v, Muir Glacier: %v, YOLO v1: %v, Engine: %v}",
>>>>>>> a70a79b2
		c.ChainID,
		c.HomesteadBlock,
		c.DAOForkBlock,
		c.DAOForkSupport,
		c.EIP150Block,
		c.EIP155Block,
		c.EIP158Block,
		c.ByzantiumBlock,
		c.ConstantinopleBlock,
		c.PetersburgBlock,
		c.IstanbulBlock,
		c.MuirGlacierBlock,
		c.YoloV1Block,
		engine,
		c.IsQuorum,
	)
}

// IsHomestead returns whether num is either equal to the homestead block or greater.
func (c *ChainConfig) IsHomestead(num *big.Int) bool {
	return isForked(c.HomesteadBlock, num)
}

// IsDAOFork returns whether num is either equal to the DAO fork block or greater.
func (c *ChainConfig) IsDAOFork(num *big.Int) bool {
	return isForked(c.DAOForkBlock, num)
}

// IsEIP150 returns whether num is either equal to the EIP150 fork block or greater.
func (c *ChainConfig) IsEIP150(num *big.Int) bool {
	return isForked(c.EIP150Block, num)
}

// IsEIP155 returns whether num is either equal to the EIP155 fork block or greater.
func (c *ChainConfig) IsEIP155(num *big.Int) bool {
	return isForked(c.EIP155Block, num)
}

// IsEIP158 returns whether num is either equal to the EIP158 fork block or greater.
func (c *ChainConfig) IsEIP158(num *big.Int) bool {
	return isForked(c.EIP158Block, num)
}

// IsByzantium returns whether num is either equal to the Byzantium fork block or greater.
func (c *ChainConfig) IsByzantium(num *big.Int) bool {
	return isForked(c.ByzantiumBlock, num)
}

// IsConstantinople returns whether num is either equal to the Constantinople fork block or greater.
func (c *ChainConfig) IsConstantinople(num *big.Int) bool {
	return isForked(c.ConstantinopleBlock, num)
}

// IsMuirGlacier returns whether num is either equal to the Muir Glacier (EIP-2384) fork block or greater.
func (c *ChainConfig) IsMuirGlacier(num *big.Int) bool {
	return isForked(c.MuirGlacierBlock, num)
}

// IsPetersburg returns whether num is either
// - equal to or greater than the PetersburgBlock fork block,
// - OR is nil, and Constantinople is active
func (c *ChainConfig) IsPetersburg(num *big.Int) bool {
	return isForked(c.PetersburgBlock, num) || c.PetersburgBlock == nil && isForked(c.ConstantinopleBlock, num)
}

// IsIstanbul returns whether num is either equal to the Istanbul fork block or greater.
func (c *ChainConfig) IsIstanbul(num *big.Int) bool {
	return isForked(c.IstanbulBlock, num)
}

// IsYoloV1 returns whether num is either equal to the YoloV1 fork block or greater.
func (c *ChainConfig) IsYoloV1(num *big.Int) bool {
	return isForked(c.YoloV1Block, num)
}

// IsEWASM returns whether num represents a block number after the EWASM fork
func (c *ChainConfig) IsEWASM(num *big.Int) bool {
	return isForked(c.EWASMBlock, num)
}

// CheckCompatible checks whether scheduled fork transitions have been imported
// with a mismatching chain configuration.
func (c *ChainConfig) CheckCompatible(newcfg *ChainConfig, height uint64) *ConfigCompatError {
	bhead := new(big.Int).SetUint64(height)

	// Iterate checkCompatible to find the lowest conflict.
	var lasterr *ConfigCompatError
	for {
		err := c.checkCompatible(newcfg, bhead)
		if err == nil || (lasterr != nil && err.RewindTo == lasterr.RewindTo) {
			break
		}
		lasterr = err
		bhead.SetUint64(err.RewindTo)
	}
	return lasterr
}

// CheckConfigForkOrder checks that we don't "skip" any forks, geth isn't pluggable enough
// to guarantee that forks can be implemented in a different order than on official networks
func (c *ChainConfig) CheckConfigForkOrder() error {
	type fork struct {
		name     string
		block    *big.Int
		optional bool // if true, the fork may be nil and next fork is still allowed
	}
	var lastFork fork
	for _, cur := range []fork{
		{name: "homesteadBlock", block: c.HomesteadBlock},
		{name: "daoForkBlock", block: c.DAOForkBlock, optional: true},
		{name: "eip150Block", block: c.EIP150Block},
		{name: "eip155Block", block: c.EIP155Block},
		{name: "eip158Block", block: c.EIP158Block},
		{name: "byzantiumBlock", block: c.ByzantiumBlock},
		{name: "constantinopleBlock", block: c.ConstantinopleBlock},
		{name: "petersburgBlock", block: c.PetersburgBlock},
		{name: "istanbulBlock", block: c.IstanbulBlock},
		{name: "muirGlacierBlock", block: c.MuirGlacierBlock, optional: true},
		{name: "yoloV1Block", block: c.YoloV1Block},
	} {
		if lastFork.name != "" {
			// Next one must be higher number
			if lastFork.block == nil && cur.block != nil {
				return fmt.Errorf("unsupported fork ordering: %v not enabled, but %v enabled at %v",
					lastFork.name, cur.name, cur.block)
			}
			if lastFork.block != nil && cur.block != nil {
				if lastFork.block.Cmp(cur.block) > 0 {
					return fmt.Errorf("unsupported fork ordering: %v enabled at %v, but %v enabled at %v",
						lastFork.name, lastFork.block, cur.name, cur.block)
				}
			}
		}
		// If it was optional and not set, then ignore it
		if !cur.optional || cur.block != nil {
			lastFork = cur
		}
	}
	return nil
}

func (c *ChainConfig) checkCompatible(newcfg *ChainConfig, head *big.Int) *ConfigCompatError {
	if isForkIncompatible(c.HomesteadBlock, newcfg.HomesteadBlock, head) {
		return newCompatError("Homestead fork block", c.HomesteadBlock, newcfg.HomesteadBlock)
	}
	if isForkIncompatible(c.DAOForkBlock, newcfg.DAOForkBlock, head) {
		return newCompatError("DAO fork block", c.DAOForkBlock, newcfg.DAOForkBlock)
	}
	if c.IsDAOFork(head) && c.DAOForkSupport != newcfg.DAOForkSupport {
		return newCompatError("DAO fork support flag", c.DAOForkBlock, newcfg.DAOForkBlock)
	}
	if isForkIncompatible(c.EIP150Block, newcfg.EIP150Block, head) {
		return newCompatError("EIP150 fork block", c.EIP150Block, newcfg.EIP150Block)
	}
	if isForkIncompatible(c.EIP155Block, newcfg.EIP155Block, head) {
		return newCompatError("EIP155 fork block", c.EIP155Block, newcfg.EIP155Block)
	}
	if isForkIncompatible(c.EIP158Block, newcfg.EIP158Block, head) {
		return newCompatError("EIP158 fork block", c.EIP158Block, newcfg.EIP158Block)
	}
	if c.IsEIP158(head) && !configNumEqual(c.ChainID, newcfg.ChainID) {
		return newCompatError("EIP158 chain ID", c.EIP158Block, newcfg.EIP158Block)
	}
	if isForkIncompatible(c.ByzantiumBlock, newcfg.ByzantiumBlock, head) {
		return newCompatError("Byzantium fork block", c.ByzantiumBlock, newcfg.ByzantiumBlock)
	}
	if isForkIncompatible(c.ConstantinopleBlock, newcfg.ConstantinopleBlock, head) {
		return newCompatError("Constantinople fork block", c.ConstantinopleBlock, newcfg.ConstantinopleBlock)
	}
	if isForkIncompatible(c.PetersburgBlock, newcfg.PetersburgBlock, head) {
		return newCompatError("Petersburg fork block", c.PetersburgBlock, newcfg.PetersburgBlock)
	}
	if isForkIncompatible(c.IstanbulBlock, newcfg.IstanbulBlock, head) {
		return newCompatError("Istanbul fork block", c.IstanbulBlock, newcfg.IstanbulBlock)
	}
	if isForkIncompatible(c.MuirGlacierBlock, newcfg.MuirGlacierBlock, head) {
		return newCompatError("Muir Glacier fork block", c.MuirGlacierBlock, newcfg.MuirGlacierBlock)
	}
	if isForkIncompatible(c.YoloV1Block, newcfg.YoloV1Block, head) {
		return newCompatError("YOLOv1 fork block", c.YoloV1Block, newcfg.YoloV1Block)
	}
	if isForkIncompatible(c.EWASMBlock, newcfg.EWASMBlock, head) {
		return newCompatError("ewasm fork block", c.EWASMBlock, newcfg.EWASMBlock)
	}
	if c.Istanbul != nil && newcfg.Istanbul != nil && isForkIncompatible(c.Istanbul.Ceil2Nby3Block, newcfg.Istanbul.Ceil2Nby3Block, head) {
		return newCompatError("Ceil 2N/3 fork block", c.Istanbul.Ceil2Nby3Block, newcfg.Istanbul.Ceil2Nby3Block)
	}
	return nil
}

// isForkIncompatible returns true if a fork scheduled at s1 cannot be rescheduled to
// block s2 because head is already past the fork.
func isForkIncompatible(s1, s2, head *big.Int) bool {
	return (isForked(s1, head) || isForked(s2, head)) && !configNumEqual(s1, s2)
}

// isForked returns whether a fork scheduled at block s is active at the given head block.
func isForked(s, head *big.Int) bool {
	if s == nil || head == nil {
		return false
	}
	return s.Cmp(head) <= 0
}

func configNumEqual(x, y *big.Int) bool {
	if x == nil {
		return y == nil
	}
	if y == nil {
		return x == nil
	}
	return x.Cmp(y) == 0
}

// ConfigCompatError is raised if the locally-stored blockchain is initialised with a
// ChainConfig that would alter the past.
type ConfigCompatError struct {
	What string
	// block numbers of the stored and new configurations
	StoredConfig, NewConfig *big.Int
	// the block number to which the local chain must be rewound to correct the error
	RewindTo uint64
}

func newCompatError(what string, storedblock, newblock *big.Int) *ConfigCompatError {
	var rew *big.Int
	switch {
	case storedblock == nil:
		rew = newblock
	case newblock == nil || storedblock.Cmp(newblock) < 0:
		rew = storedblock
	default:
		rew = newblock
	}
	err := &ConfigCompatError{what, storedblock, newblock, 0}
	if rew != nil && rew.Sign() > 0 {
		err.RewindTo = rew.Uint64() - 1
	}
	return err
}

func (err *ConfigCompatError) Error() string {
	return fmt.Sprintf("mismatching %s in database (have %d, want %d, rewindto %d)", err.What, err.StoredConfig, err.NewConfig, err.RewindTo)
}

// Rules wraps ChainConfig and is merely syntactic sugar or can be used for functions
// that do not have or require information about the block.
//
// Rules is a one time interface meaning that it shouldn't be used in between transition
// phases.
type Rules struct {
	ChainID                                                 *big.Int
	IsHomestead, IsEIP150, IsEIP155, IsEIP158               bool
	IsByzantium, IsConstantinople, IsPetersburg, IsIstanbul bool
	IsYoloV1                                                bool
}

// Rules ensures c's ChainID is not nil.
func (c *ChainConfig) Rules(num *big.Int) Rules {
	chainID := c.ChainID
	if chainID == nil {
		chainID = new(big.Int)
	}
	return Rules{
		ChainID:          new(big.Int).Set(chainID),
		IsHomestead:      c.IsHomestead(num),
		IsEIP150:         c.IsEIP150(num),
		IsEIP155:         c.IsEIP155(num),
		IsEIP158:         c.IsEIP158(num),
		IsByzantium:      c.IsByzantium(num),
		IsConstantinople: c.IsConstantinople(num),
		IsPetersburg:     c.IsPetersburg(num),
		IsIstanbul:       c.IsIstanbul(num),
		IsYoloV1:         c.IsYoloV1(num),
	}
}<|MERGE_RESOLUTION|>--- conflicted
+++ resolved
@@ -215,46 +215,6 @@
 		Threshold: 2,
 	}
 
-<<<<<<< HEAD
-	// OttomanChainConfig contains the chain parameters to run a node on the Ottoman test network.
-	OttomanChainConfig = &ChainConfig{
-		ChainID:             big.NewInt(1024),
-		HomesteadBlock:      big.NewInt(1),
-		DAOForkBlock:        nil,
-		DAOForkSupport:      true,
-		EIP150Block:         big.NewInt(2),
-		EIP150Hash:          common.HexToHash("0x9b095b36c15eaf13044373aef8ee0bd3a382a5abb92e402afa44b8249c3a90e9"),
-		EIP155Block:         big.NewInt(3),
-		EIP158Block:         big.NewInt(3),
-		ByzantiumBlock:      big.NewInt(math.MaxInt64), // Don't enable yet
-		ConstantinopleBlock: nil,
-
-		Istanbul: &IstanbulConfig{
-			Epoch:          30000,
-			ProposerPolicy: 0,
-			Ceil2Nby3Block: big.NewInt(0),
-		},
-	}
-
-	// ATLAS(zgx): AtlasChainConfig
-	// AtlasChainConfig contains the chain parameters to run a node on the Ottoman test network.
-	AtlasChainConfig = &ChainConfig{
-		ChainID:             big.NewInt(1024),
-		HomesteadBlock:      big.NewInt(1),
-		DAOForkBlock:        nil,
-		DAOForkSupport:      true,
-		EIP150Block:         big.NewInt(2),
-		EIP150Hash:          common.HexToHash("0x9b095b36c15eaf13044373aef8ee0bd3a382a5abb92e402afa44b8249c3a90e9"),
-		EIP155Block:         big.NewInt(3),
-		EIP158Block:         big.NewInt(3),
-		ByzantiumBlock:      big.NewInt(math.MaxInt64), // Don't enable yet
-		ConstantinopleBlock: nil,
-
-		Atlas: &AtlasConfig{
-			Epoch:          30000,
-			ProposerPolicy: 0,
-			Ceil2Nby3Block: big.NewInt(0),
-=======
 	// YoloV1ChainConfig contains the chain parameters to run a node on the YOLOv1 test network.
 	YoloV1ChainConfig = &ChainConfig{
 		ChainID:             big.NewInt(133519467574833),
@@ -273,7 +233,47 @@
 		Clique: &CliqueConfig{
 			Period: 15,
 			Epoch:  30000,
->>>>>>> a70a79b2
+		},
+	}
+
+	// OttomanChainConfig contains the chain parameters to run a node on the Ottoman test network.
+	OttomanChainConfig = &ChainConfig{
+		ChainID:             big.NewInt(1024),
+		HomesteadBlock:      big.NewInt(1),
+		DAOForkBlock:        nil,
+		DAOForkSupport:      true,
+		EIP150Block:         big.NewInt(2),
+		EIP150Hash:          common.HexToHash("0x9b095b36c15eaf13044373aef8ee0bd3a382a5abb92e402afa44b8249c3a90e9"),
+		EIP155Block:         big.NewInt(3),
+		EIP158Block:         big.NewInt(3),
+		ByzantiumBlock:      big.NewInt(math.MaxInt64), // Don't enable yet
+		ConstantinopleBlock: nil,
+
+		Istanbul: &IstanbulConfig{
+			Epoch:          30000,
+			ProposerPolicy: 0,
+			Ceil2Nby3Block: big.NewInt(0),
+		},
+	}
+
+	// ATLAS(zgx): AtlasChainConfig
+	// AtlasChainConfig contains the chain parameters to run a node on the Ottoman test network.
+	AtlasChainConfig = &ChainConfig{
+		ChainID:             big.NewInt(1024),
+		HomesteadBlock:      big.NewInt(1),
+		DAOForkBlock:        nil,
+		DAOForkSupport:      true,
+		EIP150Block:         big.NewInt(2),
+		EIP150Hash:          common.HexToHash("0x9b095b36c15eaf13044373aef8ee0bd3a382a5abb92e402afa44b8249c3a90e9"),
+		EIP155Block:         big.NewInt(3),
+		EIP158Block:         big.NewInt(3),
+		ByzantiumBlock:      big.NewInt(math.MaxInt64), // Don't enable yet
+		ConstantinopleBlock: nil,
+
+		Atlas: &AtlasConfig{
+			Epoch:          30000,
+			ProposerPolicy: 0,
+			Ceil2Nby3Block: big.NewInt(0),
 		},
 	}
 
@@ -282,26 +282,16 @@
 	//
 	// This configuration is intentionally not using keyed fields to force anyone
 	// adding flags to the config to also have to set these fields.
-<<<<<<< HEAD
-	AllEthashProtocolChanges = &ChainConfig{big.NewInt(1337), big.NewInt(0), nil, false, big.NewInt(0), common.Hash{}, big.NewInt(0), big.NewInt(0), big.NewInt(0), big.NewInt(0), big.NewInt(0), big.NewInt(0), nil, nil, new(EthashConfig), nil, nil, nil, false}
-=======
-	AllEthashProtocolChanges = &ChainConfig{big.NewInt(1337), big.NewInt(0), nil, false, big.NewInt(0), common.Hash{}, big.NewInt(0), big.NewInt(0), big.NewInt(0), big.NewInt(0), big.NewInt(0), big.NewInt(0), nil, nil, nil, new(EthashConfig), nil}
->>>>>>> a70a79b2
+	AllEthashProtocolChanges = &ChainConfig{big.NewInt(1337), big.NewInt(0), nil, false, big.NewInt(0), common.Hash{}, big.NewInt(0), big.NewInt(0), big.NewInt(0), big.NewInt(0), big.NewInt(0), big.NewInt(0), nil, nil, nil, new(EthashConfig), nil, nil, nil, false}
 
 	// AllCliqueProtocolChanges contains every protocol change (EIPs) introduced
 	// and accepted by the Ethereum core developers into the Clique consensus.
 	//
 	// This configuration is intentionally not using keyed fields to force anyone
 	// adding flags to the config to also have to set these fields.
-<<<<<<< HEAD
-	AllCliqueProtocolChanges = &ChainConfig{big.NewInt(1337), big.NewInt(0), nil, false, big.NewInt(0), common.Hash{}, big.NewInt(0), big.NewInt(0), big.NewInt(0), big.NewInt(0), big.NewInt(0), big.NewInt(0), nil, nil, nil, &CliqueConfig{Period: 0, Epoch: 30000}, nil, nil, false}
-
-	TestChainConfig = &ChainConfig{big.NewInt(1), big.NewInt(0), nil, false, big.NewInt(0), common.Hash{}, big.NewInt(0), big.NewInt(0), big.NewInt(0), big.NewInt(0), big.NewInt(0), big.NewInt(0), nil, nil, new(EthashConfig), nil, nil, nil, false}
-=======
-	AllCliqueProtocolChanges = &ChainConfig{big.NewInt(1337), big.NewInt(0), nil, false, big.NewInt(0), common.Hash{}, big.NewInt(0), big.NewInt(0), big.NewInt(0), big.NewInt(0), big.NewInt(0), big.NewInt(0), nil, nil, nil, nil, &CliqueConfig{Period: 0, Epoch: 30000}}
-
-	TestChainConfig = &ChainConfig{big.NewInt(1), big.NewInt(0), nil, false, big.NewInt(0), common.Hash{}, big.NewInt(0), big.NewInt(0), big.NewInt(0), big.NewInt(0), big.NewInt(0), big.NewInt(0), nil, nil, nil, new(EthashConfig), nil}
->>>>>>> a70a79b2
+	AllCliqueProtocolChanges = &ChainConfig{big.NewInt(1337), big.NewInt(0), nil, false, big.NewInt(0), common.Hash{}, big.NewInt(0), big.NewInt(0), big.NewInt(0), big.NewInt(0), big.NewInt(0), big.NewInt(0), nil, nil, nil, nil, &CliqueConfig{Period: 0, Epoch: 30000}, nil, nil, false}
+
+	TestChainConfig = &ChainConfig{big.NewInt(1), big.NewInt(0), nil, false, big.NewInt(0), common.Hash{}, big.NewInt(0), big.NewInt(0), big.NewInt(0), big.NewInt(0), big.NewInt(0), big.NewInt(0), nil, nil, nil, new(EthashConfig), nil, nil, nil, false}
 	TestRules       = TestChainConfig.Rules(new(big.Int))
 
 	QuorumTestChainConfig = &ChainConfig{big.NewInt(10), big.NewInt(0), nil, false, nil, common.Hash{}, big.NewInt(0), big.NewInt(0), big.NewInt(0), big.NewInt(0), big.NewInt(0), big.NewInt(0), nil, nil, new(EthashConfig), nil, nil, nil, true}
@@ -444,11 +434,7 @@
 	default:
 		engine = "unknown"
 	}
-<<<<<<< HEAD
-	return fmt.Sprintf("{ChainID: %v Homestead: %v DAO: %v DAOSupport: %v EIP150: %v EIP155: %v EIP158: %v Byzantium: %v Constantinople: %v Petersburg: %v Istanbul: %v, Muir Glacier: %v, Engine: %v, IsQuorum: %v",
-=======
-	return fmt.Sprintf("{ChainID: %v Homestead: %v DAO: %v DAOSupport: %v EIP150: %v EIP155: %v EIP158: %v Byzantium: %v Constantinople: %v Petersburg: %v Istanbul: %v, Muir Glacier: %v, YOLO v1: %v, Engine: %v}",
->>>>>>> a70a79b2
+	return fmt.Sprintf("{ChainID: %v Homestead: %v DAO: %v DAOSupport: %v EIP150: %v EIP155: %v EIP158: %v Byzantium: %v Constantinople: %v Petersburg: %v Istanbul: %v, Muir Glacier: %v, YOLO v1: %v, Engine: %v, IsQuorum: %v",
 		c.ChainID,
 		c.HomesteadBlock,
 		c.DAOForkBlock,
