--- conflicted
+++ resolved
@@ -215,7 +215,6 @@
 		Threshold: 2,
 	}
 
-<<<<<<< HEAD
 	// YoloV1ChainConfig contains the chain parameters to run a node on the YOLOv1 test network.
 	YoloV1ChainConfig = &ChainConfig{
 		ChainID:             big.NewInt(133519467574833),
@@ -234,7 +233,9 @@
 		Clique: &CliqueConfig{
 			Period: 15,
 			Epoch:  30000,
-=======
+		},
+	}
+
 	// OttomanChainConfig contains the chain parameters to run a node on the Ottoman test network.
 	OttomanChainConfig = &ChainConfig{
 		ChainID:             big.NewInt(1024),
@@ -273,7 +274,6 @@
 			Epoch:          30000,
 			ProposerPolicy: 0,
 			Ceil2Nby3Block: big.NewInt(0),
->>>>>>> 0399830e
 		},
 	}
 
@@ -282,26 +282,16 @@
 	//
 	// This configuration is intentionally not using keyed fields to force anyone
 	// adding flags to the config to also have to set these fields.
-<<<<<<< HEAD
-	AllEthashProtocolChanges = &ChainConfig{big.NewInt(1337), big.NewInt(0), nil, false, big.NewInt(0), common.Hash{}, big.NewInt(0), big.NewInt(0), big.NewInt(0), big.NewInt(0), big.NewInt(0), big.NewInt(0), nil, nil, nil, new(EthashConfig), nil}
-=======
-	AllEthashProtocolChanges = &ChainConfig{big.NewInt(1337), big.NewInt(0), nil, false, big.NewInt(0), common.Hash{}, big.NewInt(0), big.NewInt(0), big.NewInt(0), big.NewInt(0), big.NewInt(0), big.NewInt(0), nil, nil, new(EthashConfig), nil, nil, nil, false}
->>>>>>> 0399830e
+	AllEthashProtocolChanges = &ChainConfig{big.NewInt(1337), big.NewInt(0), nil, false, big.NewInt(0), common.Hash{}, big.NewInt(0), big.NewInt(0), big.NewInt(0), big.NewInt(0), big.NewInt(0), big.NewInt(0), nil, nil, nil, new(EthashConfig), nil, nil, nil, false}
 
 	// AllCliqueProtocolChanges contains every protocol change (EIPs) introduced
 	// and accepted by the Ethereum core developers into the Clique consensus.
 	//
 	// This configuration is intentionally not using keyed fields to force anyone
 	// adding flags to the config to also have to set these fields.
-<<<<<<< HEAD
-	AllCliqueProtocolChanges = &ChainConfig{big.NewInt(1337), big.NewInt(0), nil, false, big.NewInt(0), common.Hash{}, big.NewInt(0), big.NewInt(0), big.NewInt(0), big.NewInt(0), big.NewInt(0), big.NewInt(0), nil, nil, nil, nil, &CliqueConfig{Period: 0, Epoch: 30000}}
-
-	TestChainConfig = &ChainConfig{big.NewInt(1), big.NewInt(0), nil, false, big.NewInt(0), common.Hash{}, big.NewInt(0), big.NewInt(0), big.NewInt(0), big.NewInt(0), big.NewInt(0), big.NewInt(0), nil, nil, nil, new(EthashConfig), nil}
-=======
-	AllCliqueProtocolChanges = &ChainConfig{big.NewInt(1337), big.NewInt(0), nil, false, big.NewInt(0), common.Hash{}, big.NewInt(0), big.NewInt(0), big.NewInt(0), big.NewInt(0), big.NewInt(0), big.NewInt(0), nil, nil, nil, &CliqueConfig{Period: 0, Epoch: 30000}, nil, nil, false}
-
-	TestChainConfig = &ChainConfig{big.NewInt(1), big.NewInt(0), nil, false, big.NewInt(0), common.Hash{}, big.NewInt(0), big.NewInt(0), big.NewInt(0), big.NewInt(0), big.NewInt(0), big.NewInt(0), nil, nil, new(EthashConfig), nil, nil, nil, false}
->>>>>>> 0399830e
+	AllCliqueProtocolChanges = &ChainConfig{big.NewInt(1337), big.NewInt(0), nil, false, big.NewInt(0), common.Hash{}, big.NewInt(0), big.NewInt(0), big.NewInt(0), big.NewInt(0), big.NewInt(0), big.NewInt(0), nil, nil, nil, nil, &CliqueConfig{Period: 0, Epoch: 30000}, nil, nil, false}
+
+	TestChainConfig = &ChainConfig{big.NewInt(1), big.NewInt(0), nil, false, big.NewInt(0), common.Hash{}, big.NewInt(0), big.NewInt(0), big.NewInt(0), big.NewInt(0), big.NewInt(0), big.NewInt(0), nil, nil, nil, new(EthashConfig), nil, nil, nil, false}
 	TestRules       = TestChainConfig.Rules(new(big.Int))
 
 	QuorumTestChainConfig = &ChainConfig{big.NewInt(10), big.NewInt(0), nil, false, nil, common.Hash{}, big.NewInt(0), big.NewInt(0), big.NewInt(0), big.NewInt(0), big.NewInt(0), big.NewInt(0), nil, nil, new(EthashConfig), nil, nil, nil, true}
@@ -444,11 +434,7 @@
 	default:
 		engine = "unknown"
 	}
-<<<<<<< HEAD
-	return fmt.Sprintf("{ChainID: %v Homestead: %v DAO: %v DAOSupport: %v EIP150: %v EIP155: %v EIP158: %v Byzantium: %v Constantinople: %v Petersburg: %v Istanbul: %v, Muir Glacier: %v, YOLO v1: %v, Engine: %v}",
-=======
-	return fmt.Sprintf("{ChainID: %v Homestead: %v DAO: %v DAOSupport: %v EIP150: %v EIP155: %v EIP158: %v Byzantium: %v Constantinople: %v Petersburg: %v Istanbul: %v, Muir Glacier: %v, Engine: %v, IsQuorum: %v",
->>>>>>> 0399830e
+	return fmt.Sprintf("{ChainID: %v Homestead: %v DAO: %v DAOSupport: %v EIP150: %v EIP155: %v EIP158: %v Byzantium: %v Constantinople: %v Petersburg: %v Istanbul: %v, Muir Glacier: %v, YOLO v1: %v, Engine: %v, IsQuorum: %v",
 		c.ChainID,
 		c.HomesteadBlock,
 		c.DAOForkBlock,
