--- conflicted
+++ resolved
@@ -21,9 +21,8 @@
 	"fmt"
 	"math/big"
 
+	"github.com/ethereum/go-ethereum/common"
 	"github.com/ethereum/go-ethereum/common/math"
-
-	"github.com/ethereum/go-ethereum/common"
 	"github.com/ethereum/go-ethereum/crypto"
 )
 
@@ -271,7 +270,7 @@
 		ConstantinopleBlock: nil,
 
 		Atlas: &AtlasConfig{
-			Epoch:          30000,
+			BlocksPerEpoch: 30000,
 			ProposerPolicy: 0,
 			Ceil2Nby3Block: big.NewInt(0),
 		},
@@ -282,26 +281,16 @@
 	//
 	// This configuration is intentionally not using keyed fields to force anyone
 	// adding flags to the config to also have to set these fields.
-<<<<<<< HEAD
-	AllEthashProtocolChanges = &ChainConfig{big.NewInt(1337), big.NewInt(0), nil, false, big.NewInt(0), common.Hash{}, big.NewInt(0), big.NewInt(0), big.NewInt(0), big.NewInt(0), big.NewInt(0), big.NewInt(0), nil, nil, nil, new(EthashConfig), nil, nil}
-=======
 	AllEthashProtocolChanges = &ChainConfig{big.NewInt(1337), big.NewInt(0), nil, false, big.NewInt(0), common.Hash{}, big.NewInt(0), big.NewInt(0), big.NewInt(0), big.NewInt(0), big.NewInt(0), big.NewInt(0), nil, nil, nil, new(EthashConfig), nil, nil, nil, false}
->>>>>>> d6f2c025
 
 	// AllCliqueProtocolChanges contains every protocol change (EIPs) introduced
 	// and accepted by the Ethereum core developers into the Clique consensus.
 	//
 	// This configuration is intentionally not using keyed fields to force anyone
 	// adding flags to the config to also have to set these fields.
-<<<<<<< HEAD
-	AllCliqueProtocolChanges = &ChainConfig{big.NewInt(1337), big.NewInt(0), nil, false, big.NewInt(0), common.Hash{}, big.NewInt(0), big.NewInt(0), big.NewInt(0), big.NewInt(0), big.NewInt(0), big.NewInt(0), nil, nil, nil, nil, &CliqueConfig{Period: 0, Epoch: 30000}, nil}
-
-	TestChainConfig = &ChainConfig{big.NewInt(1), big.NewInt(0), nil, false, big.NewInt(0), common.Hash{}, big.NewInt(0), big.NewInt(0), big.NewInt(0), big.NewInt(0), big.NewInt(0), big.NewInt(0), nil, nil, nil, new(EthashConfig), nil, nil}
-=======
 	AllCliqueProtocolChanges = &ChainConfig{big.NewInt(1337), big.NewInt(0), nil, false, big.NewInt(0), common.Hash{}, big.NewInt(0), big.NewInt(0), big.NewInt(0), big.NewInt(0), big.NewInt(0), big.NewInt(0), nil, nil, nil, nil, &CliqueConfig{Period: 0, Epoch: 30000}, nil, nil, false}
 
 	TestChainConfig = &ChainConfig{big.NewInt(1), big.NewInt(0), nil, false, big.NewInt(0), common.Hash{}, big.NewInt(0), big.NewInt(0), big.NewInt(0), big.NewInt(0), big.NewInt(0), big.NewInt(0), nil, nil, nil, new(EthashConfig), nil, nil, nil, false}
->>>>>>> d6f2c025
 	TestRules       = TestChainConfig.Rules(new(big.Int))
 
 	QuorumTestChainConfig = &ChainConfig{big.NewInt(10), big.NewInt(0), nil, false, nil, common.Hash{}, big.NewInt(0), big.NewInt(0), big.NewInt(0), big.NewInt(0), big.NewInt(0), big.NewInt(0), nil, nil, nil, new(EthashConfig), nil, nil, nil, true}
@@ -379,20 +368,12 @@
 	EWASMBlock  *big.Int `json:"ewasmBlock,omitempty"`  // EWASM switch block (nil = no fork, 0 = already activated)
 
 	// Various consensus engines
-<<<<<<< HEAD
-	Ethash *EthashConfig `json:"ethash,omitempty"`
-	Clique *CliqueConfig `json:"clique,omitempty"`
-
-	// ATLAS config
-	Atlas *AtlasConfig `json:"atlas,omitempty"`
-=======
 	Ethash   *EthashConfig   `json:"ethash,omitempty"`
 	Clique   *CliqueConfig   `json:"clique,omitempty"`
 	Istanbul *IstanbulConfig `json:"istanbul,omitempty"`
 	Atlas    *AtlasConfig    `json:"atlas,omitempty"`
 
 	IsQuorum bool `json:"isQuorum"`
->>>>>>> d6f2c025
 }
 
 // EthashConfig is the consensus engine configs for proof-of-work based sealing.
@@ -424,19 +405,6 @@
 // String implements the stringer interface, returning the consensus engine details.
 func (c *IstanbulConfig) String() string {
 	return "istanbul"
-}
-
-// AtlasConfig is the consensus engine configs for Istanbul based sealing.
-type AtlasConfig struct {
-	Period         uint64   `json:"period"`                   // Number of seconds between blocks to enforce
-	Epoch          uint64   `json:"epoch"`                    // Epoch length to reset votes and checkpoint
-	ProposerPolicy uint64   `json:"policy"`                   // The policy for proposer selection
-	Ceil2Nby3Block *big.Int `json:"ceil2Nby3Block,omitempty"` // Number of confirmations required to move from one state to next [2F + 1 to Ceil(2N/3)]
-}
-
-// String implements the stringer interface, returning the consensus engine details.
-func (c *AtlasConfig) String() string {
-	return "atlas"
 }
 
 // String implements the fmt.Stringer interface.
@@ -447,14 +415,10 @@
 		engine = c.Ethash
 	case c.Clique != nil:
 		engine = c.Clique
-<<<<<<< HEAD
-	// ATLAS: add ATLAS
+	case c.Istanbul != nil:
+		engine = c.Istanbul
 	case c.Atlas != nil:
 		engine = c.Atlas
-=======
-	case c.Istanbul != nil:
-		engine = c.Istanbul
->>>>>>> d6f2c025
 	default:
 		engine = "unknown"
 	}
