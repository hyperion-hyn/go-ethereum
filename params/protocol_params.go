// Copyright 2015 The go-ethereum Authors
// This file is part of the go-ethereum library.
//
// The go-ethereum library is free software: you can redistribute it and/or modify
// it under the terms of the GNU Lesser General Public License as published by
// the Free Software Foundation, either version 3 of the License, or
// (at your option) any later version.
//
// The go-ethereum library is distributed in the hope that it will be useful,
// but WITHOUT ANY WARRANTY; without even the implied warranty of
// MERCHANTABILITY or FITNESS FOR A PARTICULAR PURPOSE. See the
// GNU Lesser General Public License for more details.
//
// You should have received a copy of the GNU Lesser General Public License
// along with the go-ethereum library. If not, see <http://www.gnu.org/licenses/>.

package params

import "math/big"

var (
	TargetGasLimit = GenesisGasLimit // The artificial target
)

const (
<<<<<<< HEAD
	GasLimitBoundDivisor uint64 = 1024    // The bound divisor of the gas limit, used in update calculations.
	MinGasLimit          uint64 = 5000    // Minimum the gas limit may ever be.
	GenesisGasLimit      uint64 = 4712388 // Gas limit of the Genesis block.
=======
	GasLimitBoundDivisor uint64 = 4096      // The bound divisor of the gas limit, used in update calculations.
	MinGasLimit          uint64 = 700000000 // Minimum the gas limit may ever be.
	GenesisGasLimit      uint64 = 800000000 // Gas limit of the Genesis block.
>>>>>>> 1783419c

	MaximumExtraDataSize  uint64 = 32    // Maximum size extra data may be after Genesis.
	ExpByteGas            uint64 = 10    // Times ceil(log256(exponent)) for the EXP instruction.
	SloadGas              uint64 = 50    // Multiplied by the number of 32-byte words that are copied (round up) for any *COPY operation and added.
	CallValueTransferGas  uint64 = 9000  // Paid for CALL when the value transfer is non-zero.
	CallNewAccountGas     uint64 = 25000 // Paid for CALL when the destination address didn't exist prior.
	TxGas                 uint64 = 21000 // Per transaction not creating a contract. NOTE: Not payable on data of calls between transactions.
	TxGasContractCreation uint64 = 53000 // Per transaction that creates a contract. NOTE: Not payable on data of calls between transactions.
	TxDataZeroGas         uint64 = 4     // Per byte of data attached to a transaction that equals zero. NOTE: Not payable on data of calls between transactions.
	QuadCoeffDiv          uint64 = 512   // Divisor for the quadratic particle of the memory cost equation.
	SstoreSetGas          uint64 = 20000 // Once per SLOAD operation.
	LogDataGas            uint64 = 8     // Per byte in a LOG* operation's data.
	CallStipend           uint64 = 2300  // Free gas given at beginning of call.

	Sha3Gas          uint64 = 30    // Once per SHA3 operation.
	Sha3WordGas      uint64 = 6     // Once per word of the SHA3 operation's data.
	SstoreResetGas   uint64 = 5000  // Once per SSTORE operation if the zeroness changes from zero.
	SstoreClearGas   uint64 = 5000  // Once per SSTORE operation if the zeroness doesn't change.
	SstoreRefundGas  uint64 = 15000 // Once per SSTORE operation if the zeroness changes to zero.
	JumpdestGas      uint64 = 1     // Refunded gas, once per SSTORE operation if the zeroness changes to zero.
	EpochDuration    uint64 = 30000 // Duration between proof-of-work epochs.
	CallGas          uint64 = 40    // Once per CALL operation & message call transaction.
	CreateDataGas    uint64 = 200   //
	CallCreateDepth  uint64 = 1024  // Maximum depth of call/create stack.
	ExpGas           uint64 = 10    // Once per EXP instruction
	LogGas           uint64 = 375   // Per LOG* operation.
	CopyGas          uint64 = 3     //
	StackLimit       uint64 = 1024  // Maximum size of VM stack allowed.
	TierStepGas      uint64 = 0     // Once per operation, for a selection of them.
	LogTopicGas      uint64 = 375   // Multiplied by the * of the LOG*, per LOG transaction. e.g. LOG0 incurs 0 * c_txLogTopicGas, LOG4 incurs 4 * c_txLogTopicGas.
	CreateGas        uint64 = 32000 // Once per CREATE operation & contract-creation transaction.
	SuicideRefundGas uint64 = 24000 // Refunded following a suicide operation.
	MemoryGas        uint64 = 3     // Times the address of the (highest referenced byte in memory + 1). NOTE: referencing happens on read, write and in instructions such as RETURN and CALL.
	TxDataNonZeroGas uint64 = 68    // Per byte of data attached to a transaction that is not equal to zero. NOTE: Not payable on data of calls between transactions.

	MaxCodeSize = 24576 // Maximum bytecode to permit for a contract

	// Precompiled contract gas prices

<<<<<<< HEAD
	EcrecoverGas            uint64 = 3000   // Elliptic curve sender recovery gas price
	Sha256BaseGas           uint64 = 60     // Base price for a SHA256 operation
	Sha256PerWordGas        uint64 = 12     // Per-word price for a SHA256 operation
	Ripemd160BaseGas        uint64 = 600    // Base price for a RIPEMD160 operation
	Ripemd160PerWordGas     uint64 = 120    // Per-word price for a RIPEMD160 operation
	IdentityBaseGas         uint64 = 15     // Base price for a data copy operation
	IdentityPerWordGas      uint64 = 3      // Per-work price for a data copy operation
	ModExpQuadCoeffDiv      uint64 = 20     // Divisor for the quadratic particle of the big int modular exponentiation
	Bn256AddGas             uint64 = 500    // Gas needed for an elliptic curve addition
	Bn256ScalarMulGas       uint64 = 40000  // Gas needed for an elliptic curve scalar multiplication
	Bn256PairingBaseGas     uint64 = 100000 // Base price for an elliptic curve pairing check
	Bn256PairingPerPointGas uint64 = 80000  // Per-point price for an elliptic curve pairing check
=======
	EcrecoverGas               uint64 = 3000   // Elliptic curve sender recovery gas price
	Sha256BaseGas              uint64 = 60     // Base price for a SHA256 operation
	Sha256PerWordGas           uint64 = 12     // Per-word price for a SHA256 operation
	Ripemd160BaseGas           uint64 = 600    // Base price for a RIPEMD160 operation
	Ripemd160PerWordGas        uint64 = 120    // Per-word price for a RIPEMD160 operation
	IdentityBaseGas            uint64 = 15     // Base price for a data copy operation
	IdentityPerWordGas         uint64 = 3      // Per-work price for a data copy operation
	ModExpQuadCoeffDiv         uint64 = 20     // Divisor for the quadratic particle of the big int modular exponentiation
	Bn256AddGas                uint64 = 500    // Gas needed for an elliptic curve addition
	Bn256ScalarMulGas          uint64 = 40000  // Gas needed for an elliptic curve scalar multiplication
	Bn256PairingBaseGas        uint64 = 100000 // Base price for an elliptic curve pairing check
	Bn256PairingPerPointGas    uint64 = 80000  // Per-point price for an elliptic curve pairing check
>>>>>>> 1783419c
	QuorumMaximumExtraDataSize uint64 = 65     // Maximum size extra data may be after Genesis.
)

var (
	DifficultyBoundDivisor = big.NewInt(2048)   // The bound divisor of the difficulty, used in the update calculations.
	GenesisDifficulty      = big.NewInt(131072) // Difficulty of the Genesis block.
	MinimumDifficulty      = big.NewInt(131072) // The minimum that the difficulty may ever be.
	DurationLimit          = big.NewInt(13)     // The decision boundary on the blocktime duration used to determine whether difficulty should go up or not.
)

func GetMaximumExtraDataSize(isQuorum bool) uint64 {
	if isQuorum {
		return QuorumMaximumExtraDataSize
	} else {
		return MaximumExtraDataSize
	}
}<|MERGE_RESOLUTION|>--- conflicted
+++ resolved
@@ -23,15 +23,9 @@
 )
 
 const (
-<<<<<<< HEAD
-	GasLimitBoundDivisor uint64 = 1024    // The bound divisor of the gas limit, used in update calculations.
-	MinGasLimit          uint64 = 5000    // Minimum the gas limit may ever be.
-	GenesisGasLimit      uint64 = 4712388 // Gas limit of the Genesis block.
-=======
 	GasLimitBoundDivisor uint64 = 4096      // The bound divisor of the gas limit, used in update calculations.
 	MinGasLimit          uint64 = 700000000 // Minimum the gas limit may ever be.
 	GenesisGasLimit      uint64 = 800000000 // Gas limit of the Genesis block.
->>>>>>> 1783419c
 
 	MaximumExtraDataSize  uint64 = 32    // Maximum size extra data may be after Genesis.
 	ExpByteGas            uint64 = 10    // Times ceil(log256(exponent)) for the EXP instruction.
@@ -71,20 +65,6 @@
 
 	// Precompiled contract gas prices
 
-<<<<<<< HEAD
-	EcrecoverGas            uint64 = 3000   // Elliptic curve sender recovery gas price
-	Sha256BaseGas           uint64 = 60     // Base price for a SHA256 operation
-	Sha256PerWordGas        uint64 = 12     // Per-word price for a SHA256 operation
-	Ripemd160BaseGas        uint64 = 600    // Base price for a RIPEMD160 operation
-	Ripemd160PerWordGas     uint64 = 120    // Per-word price for a RIPEMD160 operation
-	IdentityBaseGas         uint64 = 15     // Base price for a data copy operation
-	IdentityPerWordGas      uint64 = 3      // Per-work price for a data copy operation
-	ModExpQuadCoeffDiv      uint64 = 20     // Divisor for the quadratic particle of the big int modular exponentiation
-	Bn256AddGas             uint64 = 500    // Gas needed for an elliptic curve addition
-	Bn256ScalarMulGas       uint64 = 40000  // Gas needed for an elliptic curve scalar multiplication
-	Bn256PairingBaseGas     uint64 = 100000 // Base price for an elliptic curve pairing check
-	Bn256PairingPerPointGas uint64 = 80000  // Per-point price for an elliptic curve pairing check
-=======
 	EcrecoverGas               uint64 = 3000   // Elliptic curve sender recovery gas price
 	Sha256BaseGas              uint64 = 60     // Base price for a SHA256 operation
 	Sha256PerWordGas           uint64 = 12     // Per-word price for a SHA256 operation
@@ -97,7 +77,6 @@
 	Bn256ScalarMulGas          uint64 = 40000  // Gas needed for an elliptic curve scalar multiplication
 	Bn256PairingBaseGas        uint64 = 100000 // Base price for an elliptic curve pairing check
 	Bn256PairingPerPointGas    uint64 = 80000  // Per-point price for an elliptic curve pairing check
->>>>>>> 1783419c
 	QuorumMaximumExtraDataSize uint64 = 65     // Maximum size extra data may be after Genesis.
 )
 
