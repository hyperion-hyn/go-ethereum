// Copyright 2014 The go-ethereum Authors
// This file is part of the go-ethereum library.
//
// The go-ethereum library is free software: you can redistribute it and/or modify
// it under the terms of the GNU Lesser General Public License as published by
// the Free Software Foundation, either version 3 of the License, or
// (at your option) any later version.
//
// The go-ethereum library is distributed in the hope that it will be useful,
// but WITHOUT ANY WARRANTY; without even the implied warranty of
// MERCHANTABILITY or FITNESS FOR A PARTICULAR PURPOSE. See the
// GNU Lesser General Public License for more details.
//
// You should have received a copy of the GNU Lesser General Public License
// along with the go-ethereum library. If not, see <http://www.gnu.org/licenses/>.

// Package common contains various helper functions.
package common

import "encoding/hex"

// ToHex returns the hex representation of b, prefixed with '0x'.
// For empty slices, the return value is "0x0".
//
// Deprecated: use hexutil.Encode instead.
func ToHex(b []byte) string {
	hex := Bytes2Hex(b)
	if len(hex) == 0 {
		hex = "0"
	}
	return "0x" + hex
}

// FromHex returns the bytes represented by the hexadecimal string s.
// s may be prefixed with "0x".
func FromHex(s string) []byte {
	if len(s) > 1 {
		if s[0:2] == "0x" || s[0:2] == "0X" {
			s = s[2:]
		}
	}
	if len(s)%2 == 1 {
		s = "0" + s
	}
	return Hex2Bytes(s)
}

<<<<<<< HEAD
// Copy bytes
//
// Returns an exact copy of the provided bytes
=======
// CopyBytes returns an exact copy of the provided bytes.
>>>>>>> 37685930
func CopyBytes(b []byte) (copiedBytes []byte) {
	if b == nil {
		return nil
	}
	copiedBytes = make([]byte, len(b))
	copy(copiedBytes, b)

	return
}

<<<<<<< HEAD
func hasHexPrefix(str string) bool {
	return len(str) >= 2 && str[0] == '0' && (str[1] == 'x' || str[1] == 'X')
}

func isHexCharacter(c byte) bool {
	return ('0' <= c && c <= '9') || ('a' <= c && c <= 'f') || ('A' <= c && c <= 'F')
}

=======
// hasHexPrefix validates str begins with '0x' or '0X'.
func hasHexPrefix(str string) bool {
	return len(str) >= 2 && str[0] == '0' && (str[1] == 'x' || str[1] == 'X')
}

// isHexCharacter returns bool of c being a valid hexadecimal.
func isHexCharacter(c byte) bool {
	return ('0' <= c && c <= '9') || ('a' <= c && c <= 'f') || ('A' <= c && c <= 'F')
}

// isHex validates whether each byte is valid hexadecimal string.
>>>>>>> 37685930
func isHex(str string) bool {
	if len(str)%2 != 0 {
		return false
	}
	for _, c := range []byte(str) {
		if !isHexCharacter(c) {
			return false
		}
	}
	return true
}

// Bytes2Hex returns the hexadecimal encoding of d.
func Bytes2Hex(d []byte) string {
	return hex.EncodeToString(d)
}

// Hex2Bytes returns the bytes represented by the hexadecimal string str.
func Hex2Bytes(str string) []byte {
	h, _ := hex.DecodeString(str)
	return h
}

// Hex2BytesFixed returns bytes of a specified fixed length flen.
func Hex2BytesFixed(str string, flen int) []byte {
	h, _ := hex.DecodeString(str)
	if len(h) == flen {
		return h
	}
	if len(h) > flen {
		return h[len(h)-flen:]
	}
	hh := make([]byte, flen)
	copy(hh[flen-len(h):flen], h[:])
	return hh
}

// RightPadBytes zero-pads slice to the right up to length l.
func RightPadBytes(slice []byte, l int) []byte {
	if l <= len(slice) {
		return slice
	}

	padded := make([]byte, l)
	copy(padded, slice)

	return padded
}

// LeftPadBytes zero-pads slice to the left up to length l.
func LeftPadBytes(slice []byte, l int) []byte {
	if l <= len(slice) {
		return slice
	}

	padded := make([]byte, l)
	copy(padded[l-len(slice):], slice)

	return padded
}<|MERGE_RESOLUTION|>--- conflicted
+++ resolved
@@ -45,13 +45,7 @@
 	return Hex2Bytes(s)
 }
 
-<<<<<<< HEAD
-// Copy bytes
-//
-// Returns an exact copy of the provided bytes
-=======
 // CopyBytes returns an exact copy of the provided bytes.
->>>>>>> 37685930
 func CopyBytes(b []byte) (copiedBytes []byte) {
 	if b == nil {
 		return nil
@@ -62,16 +56,6 @@
 	return
 }
 
-<<<<<<< HEAD
-func hasHexPrefix(str string) bool {
-	return len(str) >= 2 && str[0] == '0' && (str[1] == 'x' || str[1] == 'X')
-}
-
-func isHexCharacter(c byte) bool {
-	return ('0' <= c && c <= '9') || ('a' <= c && c <= 'f') || ('A' <= c && c <= 'F')
-}
-
-=======
 // hasHexPrefix validates str begins with '0x' or '0X'.
 func hasHexPrefix(str string) bool {
 	return len(str) >= 2 && str[0] == '0' && (str[1] == 'x' || str[1] == 'X')
@@ -83,7 +67,6 @@
 }
 
 // isHex validates whether each byte is valid hexadecimal string.
->>>>>>> 37685930
 func isHex(str string) bool {
 	if len(str)%2 != 0 {
 		return false
