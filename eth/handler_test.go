// Copyright 2015 The go-ethereum Authors
// This file is part of the go-ethereum library.
//
// The go-ethereum library is free software: you can redistribute it and/or modify
// it under the terms of the GNU Lesser General Public License as published by
// the Free Software Foundation, either version 3 of the License, or
// (at your option) any later version.
//
// The go-ethereum library is distributed in the hope that it will be useful,
// but WITHOUT ANY WARRANTY; without even the implied warranty of
// MERCHANTABILITY or FITNESS FOR A PARTICULAR PURPOSE. See the
// GNU Lesser General Public License for more details.
//
// You should have received a copy of the GNU Lesser General Public License
// along with the go-ethereum library. If not, see <http://www.gnu.org/licenses/>.

package eth

import (
	"fmt"
	"math"
	"math/big"
	"math/rand"
	"testing"
	"time"

	"github.com/ethereum/go-ethereum/common"
	"github.com/ethereum/go-ethereum/consensus"
	"github.com/ethereum/go-ethereum/consensus/ethash"
	"github.com/ethereum/go-ethereum/core"
	"github.com/ethereum/go-ethereum/core/rawdb"
	"github.com/ethereum/go-ethereum/core/state"
	"github.com/ethereum/go-ethereum/core/types"
	"github.com/ethereum/go-ethereum/core/vm"
	"github.com/ethereum/go-ethereum/crypto"
	"github.com/ethereum/go-ethereum/eth/downloader"
	"github.com/ethereum/go-ethereum/event"
	"github.com/ethereum/go-ethereum/p2p"
	"github.com/ethereum/go-ethereum/params"
)

<<<<<<< HEAD
var bigTxGas = new(big.Int).SetUint64(params.TxGas)

// Tests that protocol versions and modes of operations are matched up properly.
func TestProtocolCompatibility(t *testing.T) {
	// Define the compatibility chart
	tests := []struct {
		version    uint
		mode       downloader.SyncMode
		compatible bool
	}{
		{61, downloader.FullSync, true}, {62, downloader.FullSync, true}, {63, downloader.FullSync, true},
		{61, downloader.FastSync, false}, {62, downloader.FastSync, false}, {63, downloader.FastSync, true},
	}
	// Make sure anything we screw up is restored
	backup := consensus.EthProtocol.Versions
	defer func() { consensus.EthProtocol.Versions = backup }()

	// Try all available compatibility configs and check for errors
	for i, tt := range tests {
		consensus.EthProtocol.Versions = []uint{tt.version}

		pm, _, err := newTestProtocolManager(tt.mode, 0, nil, nil)
		if pm != nil {
			defer pm.Stop()
		}
		if (err == nil && !tt.compatible) || (err != nil && tt.compatible) {
			t.Errorf("test %d: compatibility mismatch: have error %v, want compatibility %v", i, err, tt.compatible)
		}
	}
}

=======
>>>>>>> 1f7eb254
// Tests that correct consensus mechanism details are returned in NodeInfo.
func TestNodeInfo(t *testing.T) {

	// Define the tests to be run
	tests := []struct {
		consensus      string
		cliqueConfig   *params.CliqueConfig
		istanbulConfig *params.IstanbulConfig
<<<<<<< HEAD
		raftMode       bool
	}{
		{"ethash", nil, nil, false},
		{"raft", nil, nil, true},
		{"istanbul", nil, &params.IstanbulConfig{1, 1, big.NewInt(0)}, false},
		{"clique", &params.CliqueConfig{1, 1}, nil, false},
=======
	}{
		{"ethash", nil, nil},
		{"istanbul", nil, &params.IstanbulConfig{1, 1, big.NewInt(0)}},
		{"clique", &params.CliqueConfig{1, 1}, nil},
>>>>>>> 1f7eb254
	}

	// Make sure anything we screw up is restored
	backup := consensus.EthProtocol.Versions
	defer func() { consensus.EthProtocol.Versions = backup }()

	// Try all available consensus mechanisms and check for errors
	for i, tt := range tests {

<<<<<<< HEAD
		pm, _, err := newTestProtocolManagerConsensus(tt.consensus, tt.cliqueConfig, tt.istanbulConfig, tt.raftMode)
=======
		pm, _, err := newTestProtocolManagerConsensus(tt.consensus, tt.cliqueConfig, tt.istanbulConfig)
>>>>>>> 1f7eb254

		if pm != nil {
			defer pm.Stop()
		}
		if err == nil {
			pmConsensus := pm.getConsensusAlgorithm()
			if tt.consensus != pmConsensus {
				t.Errorf("test %d: consensus type error, wanted %v but got %v", i, tt.consensus, pmConsensus)
			}
		} else {
			t.Errorf("test %d: consensus type error %v", i, err)
		}
	}
}

// Tests that block headers can be retrieved from a remote chain based on user queries.
func TestGetBlockHeaders63(t *testing.T) { testGetBlockHeaders(t, 63) }
func TestGetBlockHeaders64(t *testing.T) { testGetBlockHeaders(t, 64) }

func testGetBlockHeaders(t *testing.T, protocol int) {
	pm, _ := newTestProtocolManagerMust(t, downloader.FullSync, downloader.MaxHashFetch+15, nil, nil)
	peer, _ := newTestPeer("peer", protocol, pm, true)
	defer peer.close()

	// Create a "random" unknown hash for testing
	var unknown common.Hash
	for i := range unknown {
		unknown[i] = byte(i)
	}
	// Create a batch of tests for various scenarios
	limit := uint64(downloader.MaxHeaderFetch)
	tests := []struct {
		query  *getBlockHeadersData // The query to execute for header retrieval
		expect []common.Hash        // The hashes of the block whose headers are expected
	}{
		// A single random block should be retrievable by hash and number too
		{
			&getBlockHeadersData{Origin: hashOrNumber{Hash: pm.blockchain.GetBlockByNumber(limit / 2).Hash()}, Amount: 1},
			[]common.Hash{pm.blockchain.GetBlockByNumber(limit / 2).Hash()},
		}, {
			&getBlockHeadersData{Origin: hashOrNumber{Number: limit / 2}, Amount: 1},
			[]common.Hash{pm.blockchain.GetBlockByNumber(limit / 2).Hash()},
		},
		// Multiple headers should be retrievable in both directions
		{
			&getBlockHeadersData{Origin: hashOrNumber{Number: limit / 2}, Amount: 3},
			[]common.Hash{
				pm.blockchain.GetBlockByNumber(limit / 2).Hash(),
				pm.blockchain.GetBlockByNumber(limit/2 + 1).Hash(),
				pm.blockchain.GetBlockByNumber(limit/2 + 2).Hash(),
			},
		}, {
			&getBlockHeadersData{Origin: hashOrNumber{Number: limit / 2}, Amount: 3, Reverse: true},
			[]common.Hash{
				pm.blockchain.GetBlockByNumber(limit / 2).Hash(),
				pm.blockchain.GetBlockByNumber(limit/2 - 1).Hash(),
				pm.blockchain.GetBlockByNumber(limit/2 - 2).Hash(),
			},
		},
		// Multiple headers with skip lists should be retrievable
		{
			&getBlockHeadersData{Origin: hashOrNumber{Number: limit / 2}, Skip: 3, Amount: 3},
			[]common.Hash{
				pm.blockchain.GetBlockByNumber(limit / 2).Hash(),
				pm.blockchain.GetBlockByNumber(limit/2 + 4).Hash(),
				pm.blockchain.GetBlockByNumber(limit/2 + 8).Hash(),
			},
		}, {
			&getBlockHeadersData{Origin: hashOrNumber{Number: limit / 2}, Skip: 3, Amount: 3, Reverse: true},
			[]common.Hash{
				pm.blockchain.GetBlockByNumber(limit / 2).Hash(),
				pm.blockchain.GetBlockByNumber(limit/2 - 4).Hash(),
				pm.blockchain.GetBlockByNumber(limit/2 - 8).Hash(),
			},
		},
		// The chain endpoints should be retrievable
		{
			&getBlockHeadersData{Origin: hashOrNumber{Number: 0}, Amount: 1},
			[]common.Hash{pm.blockchain.GetBlockByNumber(0).Hash()},
		}, {
			&getBlockHeadersData{Origin: hashOrNumber{Number: pm.blockchain.CurrentBlock().NumberU64()}, Amount: 1},
			[]common.Hash{pm.blockchain.CurrentBlock().Hash()},
		},
		// Ensure protocol limits are honored
		{
			&getBlockHeadersData{Origin: hashOrNumber{Number: pm.blockchain.CurrentBlock().NumberU64() - 1}, Amount: limit + 10, Reverse: true},
			pm.blockchain.GetBlockHashesFromHash(pm.blockchain.CurrentBlock().Hash(), limit),
		},
		// Check that requesting more than available is handled gracefully
		{
			&getBlockHeadersData{Origin: hashOrNumber{Number: pm.blockchain.CurrentBlock().NumberU64() - 4}, Skip: 3, Amount: 3},
			[]common.Hash{
				pm.blockchain.GetBlockByNumber(pm.blockchain.CurrentBlock().NumberU64() - 4).Hash(),
				pm.blockchain.GetBlockByNumber(pm.blockchain.CurrentBlock().NumberU64()).Hash(),
			},
		}, {
			&getBlockHeadersData{Origin: hashOrNumber{Number: 4}, Skip: 3, Amount: 3, Reverse: true},
			[]common.Hash{
				pm.blockchain.GetBlockByNumber(4).Hash(),
				pm.blockchain.GetBlockByNumber(0).Hash(),
			},
		},
		// Check that requesting more than available is handled gracefully, even if mid skip
		{
			&getBlockHeadersData{Origin: hashOrNumber{Number: pm.blockchain.CurrentBlock().NumberU64() - 4}, Skip: 2, Amount: 3},
			[]common.Hash{
				pm.blockchain.GetBlockByNumber(pm.blockchain.CurrentBlock().NumberU64() - 4).Hash(),
				pm.blockchain.GetBlockByNumber(pm.blockchain.CurrentBlock().NumberU64() - 1).Hash(),
			},
		}, {
			&getBlockHeadersData{Origin: hashOrNumber{Number: 4}, Skip: 2, Amount: 3, Reverse: true},
			[]common.Hash{
				pm.blockchain.GetBlockByNumber(4).Hash(),
				pm.blockchain.GetBlockByNumber(1).Hash(),
			},
		},
		// Check a corner case where requesting more can iterate past the endpoints
		{
			&getBlockHeadersData{Origin: hashOrNumber{Number: 2}, Amount: 5, Reverse: true},
			[]common.Hash{
				pm.blockchain.GetBlockByNumber(2).Hash(),
				pm.blockchain.GetBlockByNumber(1).Hash(),
				pm.blockchain.GetBlockByNumber(0).Hash(),
			},
		},
		// Check a corner case where skipping overflow loops back into the chain start
		{
			&getBlockHeadersData{Origin: hashOrNumber{Hash: pm.blockchain.GetBlockByNumber(3).Hash()}, Amount: 2, Reverse: false, Skip: math.MaxUint64 - 1},
			[]common.Hash{
				pm.blockchain.GetBlockByNumber(3).Hash(),
			},
		},
		// Check a corner case where skipping overflow loops back to the same header
		{
			&getBlockHeadersData{Origin: hashOrNumber{Hash: pm.blockchain.GetBlockByNumber(1).Hash()}, Amount: 2, Reverse: false, Skip: math.MaxUint64},
			[]common.Hash{
				pm.blockchain.GetBlockByNumber(1).Hash(),
			},
		},
		// Check that non existing headers aren't returned
		{
			&getBlockHeadersData{Origin: hashOrNumber{Hash: unknown}, Amount: 1},
			[]common.Hash{},
		}, {
			&getBlockHeadersData{Origin: hashOrNumber{Number: pm.blockchain.CurrentBlock().NumberU64() + 1}, Amount: 1},
			[]common.Hash{},
		},
	}
	// Run each of the tests and verify the results against the chain
	for i, tt := range tests {
		// Collect the headers to expect in the response
		headers := []*types.Header{}
		for _, hash := range tt.expect {
			headers = append(headers, pm.blockchain.GetBlockByHash(hash).Header())
		}
		// Send the hash request and verify the response
		p2p.Send(peer.app, 0x03, tt.query)
		if err := p2p.ExpectMsg(peer.app, 0x04, headers); err != nil {
			t.Errorf("test %d: headers mismatch: %v", i, err)
		}
		// If the test used number origins, repeat with hashes as the too
		if tt.query.Origin.Hash == (common.Hash{}) {
			if origin := pm.blockchain.GetBlockByNumber(tt.query.Origin.Number); origin != nil {
				tt.query.Origin.Hash, tt.query.Origin.Number = origin.Hash(), 0

				p2p.Send(peer.app, 0x03, tt.query)
				if err := p2p.ExpectMsg(peer.app, 0x04, headers); err != nil {
					t.Errorf("test %d: headers mismatch: %v", i, err)
				}
			}
		}
	}
}

// Tests that block contents can be retrieved from a remote chain based on their hashes.
func TestGetBlockBodies63(t *testing.T) { testGetBlockBodies(t, 63) }
func TestGetBlockBodies64(t *testing.T) { testGetBlockBodies(t, 64) }

func testGetBlockBodies(t *testing.T, protocol int) {
	pm, _ := newTestProtocolManagerMust(t, downloader.FullSync, downloader.MaxBlockFetch+15, nil, nil)
	peer, _ := newTestPeer("peer", protocol, pm, true)
	defer peer.close()

	// Create a batch of tests for various scenarios
	limit := downloader.MaxBlockFetch
	tests := []struct {
		random    int           // Number of blocks to fetch randomly from the chain
		explicit  []common.Hash // Explicitly requested blocks
		available []bool        // Availability of explicitly requested blocks
		expected  int           // Total number of existing blocks to expect
	}{
		{1, nil, nil, 1},             // A single random block should be retrievable
		{10, nil, nil, 10},           // Multiple random blocks should be retrievable
		{limit, nil, nil, limit},     // The maximum possible blocks should be retrievable
		{limit + 1, nil, nil, limit}, // No more than the possible block count should be returned
		{0, []common.Hash{pm.blockchain.Genesis().Hash()}, []bool{true}, 1},      // The genesis block should be retrievable
		{0, []common.Hash{pm.blockchain.CurrentBlock().Hash()}, []bool{true}, 1}, // The chains head block should be retrievable
		{0, []common.Hash{{}}, []bool{false}, 0},                                 // A non existent block should not be returned

		// Existing and non-existing blocks interleaved should not cause problems
		{0, []common.Hash{
			{},
			pm.blockchain.GetBlockByNumber(1).Hash(),
			{},
			pm.blockchain.GetBlockByNumber(10).Hash(),
			{},
			pm.blockchain.GetBlockByNumber(100).Hash(),
			{},
		}, []bool{false, true, false, true, false, true, false}, 3},
	}
	// Run each of the tests and verify the results against the chain
	for i, tt := range tests {
		// Collect the hashes to request, and the response to expect
		hashes, seen := []common.Hash{}, make(map[int64]bool)
		bodies := []*blockBody{}

		for j := 0; j < tt.random; j++ {
			for {
				num := rand.Int63n(int64(pm.blockchain.CurrentBlock().NumberU64()))
				if !seen[num] {
					seen[num] = true

					block := pm.blockchain.GetBlockByNumber(uint64(num))
					hashes = append(hashes, block.Hash())
					if len(bodies) < tt.expected {
						bodies = append(bodies, &blockBody{Transactions: block.Transactions(), Uncles: block.Uncles()})
					}
					break
				}
			}
		}
		for j, hash := range tt.explicit {
			hashes = append(hashes, hash)
			if tt.available[j] && len(bodies) < tt.expected {
				block := pm.blockchain.GetBlockByHash(hash)
				bodies = append(bodies, &blockBody{Transactions: block.Transactions(), Uncles: block.Uncles()})
			}
		}
		// Send the hash request and verify the response
		p2p.Send(peer.app, 0x05, hashes)
		if err := p2p.ExpectMsg(peer.app, 0x06, bodies); err != nil {
			t.Errorf("test %d: bodies mismatch: %v", i, err)
		}
	}
}

// Tests that the node state database can be retrieved based on hashes.
func TestGetNodeData63(t *testing.T) { testGetNodeData(t, 63) }
func TestGetNodeData64(t *testing.T) { testGetNodeData(t, 64) }

func testGetNodeData(t *testing.T, protocol int) {
	// Define three accounts to simulate transactions with
	acc1Key, _ := crypto.HexToECDSA("8a1f9a8f95be41cd7ccb6168179afb4504aefe388d1e14474d32c45c72ce7b7a")
	acc2Key, _ := crypto.HexToECDSA("49a7b37aa6f6645917e7b807e9d1c00d4fa71f18343b0d4122a4d2df64dd6fee")
	acc1Addr := crypto.PubkeyToAddress(acc1Key.PublicKey)
	acc2Addr := crypto.PubkeyToAddress(acc2Key.PublicKey)

	signer := types.HomesteadSigner{}
	// Create a chain generator with some simple transactions (blatantly stolen from @fjl/chain_markets_test)
	generator := func(i int, block *core.BlockGen) {
		switch i {
		case 0:
			// In block 1, the test bank sends account #1 some ether.
			tx, _ := types.SignTx(types.NewTransaction(block.TxNonce(testBank), acc1Addr, big.NewInt(10000), params.TxGas, nil, nil), signer, testBankKey)
			block.AddTx(tx)
		case 1:
			// In block 2, the test bank sends some more ether to account #1.
			// acc1Addr passes it on to account #2.
			tx1, _ := types.SignTx(types.NewTransaction(block.TxNonce(testBank), acc1Addr, big.NewInt(1000), params.TxGas, nil, nil), signer, testBankKey)
			tx2, _ := types.SignTx(types.NewTransaction(block.TxNonce(acc1Addr), acc2Addr, big.NewInt(1000), params.TxGas, nil, nil), signer, acc1Key)
			block.AddTx(tx1)
			block.AddTx(tx2)
		case 2:
			// Block 3 is empty but was mined by account #2.
			block.SetCoinbase(acc2Addr)
			block.SetExtra([]byte("yeehaw"))
		case 3:
			// Block 4 includes blocks 2 and 3 as uncle headers (with modified extra data).
			b2 := block.PrevBlock(1).Header()
			b2.Extra = []byte("foo")
			block.AddUncle(b2)
			b3 := block.PrevBlock(2).Header()
			b3.Extra = []byte("foo")
			block.AddUncle(b3)
		}
	}
	// Assemble the test environment
	pm, db := newTestProtocolManagerMust(t, downloader.FullSync, 4, generator, nil)
	peer, _ := newTestPeer("peer", protocol, pm, true)
	defer peer.close()

	// Fetch for now the entire chain db
	hashes := []common.Hash{}

	it := db.NewIterator()
	for it.Next() {
		if key := it.Key(); len(key) == common.HashLength {
			hashes = append(hashes, common.BytesToHash(key))
		}
	}
	it.Release()

	p2p.Send(peer.app, 0x0d, hashes)
	msg, err := peer.app.ReadMsg()
	if err != nil {
		t.Fatalf("failed to read node data response: %v", err)
	}
	if msg.Code != 0x0e {
		t.Fatalf("response packet code mismatch: have %x, want %x", msg.Code, 0x0c)
	}
	var data [][]byte
	if err := msg.Decode(&data); err != nil {
		t.Fatalf("failed to decode response node data: %v", err)
	}
	// Verify that all hashes correspond to the requested data, and reconstruct a state tree
	for i, want := range hashes {
		if hash := crypto.Keccak256Hash(data[i]); hash != want {
			t.Errorf("data hash mismatch: have %x, want %x", hash, want)
		}
	}
	statedb := rawdb.NewMemoryDatabase()
	for i := 0; i < len(data); i++ {
		statedb.Put(hashes[i].Bytes(), data[i])
	}
	accounts := []common.Address{testBank, acc1Addr, acc2Addr}
	for i := uint64(0); i <= pm.blockchain.CurrentBlock().NumberU64(); i++ {
		trie, _ := state.New(pm.blockchain.GetBlockByNumber(i).Root(), state.NewDatabase(statedb))

		for j, acc := range accounts {
			state, _, _ := pm.blockchain.State()
			bw := state.GetBalance(acc)
			bh := trie.GetBalance(acc)

			if (bw != nil && bh == nil) || (bw == nil && bh != nil) {
				t.Errorf("test %d, account %d: balance mismatch: have %v, want %v", i, j, bh, bw)
			}
			if bw != nil && bh != nil && bw.Cmp(bw) != 0 {
				t.Errorf("test %d, account %d: balance mismatch: have %v, want %v", i, j, bh, bw)
			}
		}
	}
}

// Tests that the transaction receipts can be retrieved based on hashes.
func TestGetReceipt63(t *testing.T) { testGetReceipt(t, 63) }
func TestGetReceipt64(t *testing.T) { testGetReceipt(t, 64) }

func testGetReceipt(t *testing.T, protocol int) {
	// Define three accounts to simulate transactions with
	acc1Key, _ := crypto.HexToECDSA("8a1f9a8f95be41cd7ccb6168179afb4504aefe388d1e14474d32c45c72ce7b7a")
	acc2Key, _ := crypto.HexToECDSA("49a7b37aa6f6645917e7b807e9d1c00d4fa71f18343b0d4122a4d2df64dd6fee")
	acc1Addr := crypto.PubkeyToAddress(acc1Key.PublicKey)
	acc2Addr := crypto.PubkeyToAddress(acc2Key.PublicKey)

	signer := types.HomesteadSigner{}
	// Create a chain generator with some simple transactions (blatantly stolen from @fjl/chain_markets_test)
	generator := func(i int, block *core.BlockGen) {
		switch i {
		case 0:
			// In block 1, the test bank sends account #1 some ether.
			tx, _ := types.SignTx(types.NewTransaction(block.TxNonce(testBank), acc1Addr, big.NewInt(10000), params.TxGas, nil, nil), signer, testBankKey)
			block.AddTx(tx)
		case 1:
			// In block 2, the test bank sends some more ether to account #1.
			// acc1Addr passes it on to account #2.
			tx1, _ := types.SignTx(types.NewTransaction(block.TxNonce(testBank), acc1Addr, big.NewInt(1000), params.TxGas, nil, nil), signer, testBankKey)
			tx2, _ := types.SignTx(types.NewTransaction(block.TxNonce(acc1Addr), acc2Addr, big.NewInt(1000), params.TxGas, nil, nil), signer, acc1Key)
			block.AddTx(tx1)
			block.AddTx(tx2)
		case 2:
			// Block 3 is empty but was mined by account #2.
			block.SetCoinbase(acc2Addr)
			block.SetExtra([]byte("yeehaw"))
		case 3:
			// Block 4 includes blocks 2 and 3 as uncle headers (with modified extra data).
			b2 := block.PrevBlock(1).Header()
			b2.Extra = []byte("foo")
			block.AddUncle(b2)
			b3 := block.PrevBlock(2).Header()
			b3.Extra = []byte("foo")
			block.AddUncle(b3)
		}
	}
	// Assemble the test environment
	pm, _ := newTestProtocolManagerMust(t, downloader.FullSync, 4, generator, nil)
	peer, _ := newTestPeer("peer", protocol, pm, true)
	defer peer.close()

	// Collect the hashes to request, and the response to expect
	hashes, receipts := []common.Hash{}, []types.Receipts{}
	for i := uint64(0); i <= pm.blockchain.CurrentBlock().NumberU64(); i++ {
		block := pm.blockchain.GetBlockByNumber(i)

		hashes = append(hashes, block.Hash())
		receipts = append(receipts, pm.blockchain.GetReceiptsByHash(block.Hash()))
	}
	// Send the hash request and verify the response
	p2p.Send(peer.app, 0x0f, hashes)
	if err := p2p.ExpectMsg(peer.app, 0x10, receipts); err != nil {
		t.Errorf("receipts mismatch: %v", err)
	}
}

// Tests that post eth protocol handshake, clients perform a mutual checkpoint
// challenge to validate each other's chains. Hash mismatches, or missing ones
// during a fast sync should lead to the peer getting dropped.
func TestCheckpointChallenge(t *testing.T) {
	tests := []struct {
		syncmode   downloader.SyncMode
		checkpoint bool
		timeout    bool
		empty      bool
		match      bool
		drop       bool
	}{
		// If checkpointing is not enabled locally, don't challenge and don't drop
		{downloader.FullSync, false, false, false, false, false},
		{downloader.FastSync, false, false, false, false, false},

		// If checkpointing is enabled locally and remote response is empty, only drop during fast sync
		{downloader.FullSync, true, false, true, false, false},
		{downloader.FastSync, true, false, true, false, true}, // Special case, fast sync, unsynced peer

		// If checkpointing is enabled locally and remote response mismatches, always drop
		{downloader.FullSync, true, false, false, false, true},
		{downloader.FastSync, true, false, false, false, true},

		// If checkpointing is enabled locally and remote response matches, never drop
		{downloader.FullSync, true, false, false, true, false},
		{downloader.FastSync, true, false, false, true, false},

		// If checkpointing is enabled locally and remote times out, always drop
		{downloader.FullSync, true, true, false, true, true},
		{downloader.FastSync, true, true, false, true, true},
	}
	for _, tt := range tests {
		t.Run(fmt.Sprintf("sync %v checkpoint %v timeout %v empty %v match %v", tt.syncmode, tt.checkpoint, tt.timeout, tt.empty, tt.match), func(t *testing.T) {
			testCheckpointChallenge(t, tt.syncmode, tt.checkpoint, tt.timeout, tt.empty, tt.match, tt.drop)
		})
	}
}

func testCheckpointChallenge(t *testing.T, syncmode downloader.SyncMode, checkpoint bool, timeout bool, empty bool, match bool, drop bool) {
	// Reduce the checkpoint handshake challenge timeout
	defer func(old time.Duration) { syncChallengeTimeout = old }(syncChallengeTimeout)
	syncChallengeTimeout = 250 * time.Millisecond

	// Initialize a chain and generate a fake CHT if checkpointing is enabled
	var (
		db     = rawdb.NewMemoryDatabase()
		config = new(params.ChainConfig)
	)
	(&core.Genesis{Config: config}).MustCommit(db) // Commit genesis block
	// If checkpointing is enabled, create and inject a fake CHT and the corresponding
	// chllenge response.
	var response *types.Header
	var cht *params.TrustedCheckpoint
	if checkpoint {
		index := uint64(rand.Intn(500))
		number := (index+1)*params.CHTFrequency - 1
		response = &types.Header{Number: big.NewInt(int64(number)), Extra: []byte("valid")}

		cht = &params.TrustedCheckpoint{
			SectionIndex: index,
			SectionHead:  response.Hash(),
		}
	}
	// Create a checkpoint aware protocol manager
	blockchain, err := core.NewBlockChain(db, nil, config, ethash.NewFaker(), vm.Config{}, nil)
	if err != nil {
		t.Fatalf("failed to create new blockchain: %v", err)
	}
	pm, err := NewProtocolManager(config, cht, syncmode, DefaultConfig.NetworkId, new(event.TypeMux), new(testTxPool), ethash.NewFaker(), blockchain, db, 1, nil)
	if err != nil {
		t.Fatalf("failed to start test protocol manager: %v", err)
	}
	pm.Start(1000)
	defer pm.Stop()

	// Connect a new peer and check that we receive the checkpoint challenge
	peer, _ := newTestPeer("peer", eth63, pm, true)
	defer peer.close()

	if checkpoint {
		challenge := &getBlockHeadersData{
			Origin:  hashOrNumber{Number: response.Number.Uint64()},
			Amount:  1,
			Skip:    0,
			Reverse: false,
		}
		if err := p2p.ExpectMsg(peer.app, GetBlockHeadersMsg, challenge); err != nil {
			t.Fatalf("challenge mismatch: %v", err)
		}
		// Create a block to reply to the challenge if no timeout is simulated
		if !timeout {
			if empty {
				if err := p2p.Send(peer.app, BlockHeadersMsg, []*types.Header{}); err != nil {
					t.Fatalf("failed to answer challenge: %v", err)
				}
			} else if match {
				if err := p2p.Send(peer.app, BlockHeadersMsg, []*types.Header{response}); err != nil {
					t.Fatalf("failed to answer challenge: %v", err)
				}
			} else {
				if err := p2p.Send(peer.app, BlockHeadersMsg, []*types.Header{{Number: response.Number}}); err != nil {
					t.Fatalf("failed to answer challenge: %v", err)
				}
			}
		}
	}
	// Wait until the test timeout passes to ensure proper cleanup
	time.Sleep(syncChallengeTimeout + 100*time.Millisecond)

	// Verify that the remote peer is maintained or dropped
	if drop {
		if peers := pm.peers.Len(); peers != 0 {
			t.Fatalf("peer count mismatch: have %d, want %d", peers, 0)
		}
	} else {
		if peers := pm.peers.Len(); peers != 1 {
			t.Fatalf("peer count mismatch: have %d, want %d", peers, 1)
		}
	}
}

func TestBroadcastBlock(t *testing.T) {
	var tests = []struct {
		totalPeers        int
		broadcastExpected int
	}{
		{1, 1},
		{2, 2},
		{3, 3},
		{4, 4},
		{5, 4},
		{9, 4},
		{12, 4},
		{16, 4},
		{26, 5},
		{100, 10},
	}
	for _, test := range tests {
		testBroadcastBlock(t, test.totalPeers, test.broadcastExpected)
	}
}

func testBroadcastBlock(t *testing.T, totalPeers, broadcastExpected int) {
	var (
		evmux   = new(event.TypeMux)
		pow     = ethash.NewFaker()
		db      = rawdb.NewMemoryDatabase()
		config  = &params.ChainConfig{}
		gspec   = &core.Genesis{Config: config}
		genesis = gspec.MustCommit(db)
	)
	blockchain, err := core.NewBlockChain(db, nil, config, pow, vm.Config{}, nil)
	if err != nil {
		t.Fatalf("failed to create new blockchain: %v", err)
	}
	pm, err := NewProtocolManager(config, nil, downloader.FullSync, DefaultConfig.NetworkId, evmux, new(testTxPool), pow, blockchain, db, 1, nil)
	if err != nil {
		t.Fatalf("failed to start test protocol manager: %v", err)
	}
	pm.Start(1000)
	defer pm.Stop()
	var peers []*testPeer
	for i := 0; i < totalPeers; i++ {
		peer, _ := newTestPeer(fmt.Sprintf("peer %d", i), eth63, pm, true)
		defer peer.close()
		peers = append(peers, peer)
	}
	chain, _ := core.GenerateChain(gspec.Config, genesis, ethash.NewFaker(), db, 1, func(i int, gen *core.BlockGen) {})
	pm.BroadcastBlock(chain[0], true /*propagate*/)

	errCh := make(chan error, totalPeers)
	doneCh := make(chan struct{}, totalPeers)
	for _, peer := range peers {
		go func(p *testPeer) {
			if err := p2p.ExpectMsg(p.app, NewBlockMsg, &newBlockData{Block: chain[0], TD: big.NewInt(131136)}); err != nil {
				errCh <- err
			} else {
				doneCh <- struct{}{}
			}
		}(peer)
	}
	timeout := time.After(time.Second)
	var receivedCount int
outer:
	for {
		select {
		case err = <-errCh:
			break outer
		case <-doneCh:
			receivedCount++
			if receivedCount == totalPeers {
				break outer
			}
		case <-timeout:
			break outer
		}
	}
	for _, peer := range peers {
		peer.app.Close()
	}
	if err != nil {
		t.Errorf("error matching block by peer: %v", err)
	}
	if receivedCount != broadcastExpected {
		t.Errorf("block broadcast to %d peers, expected %d", receivedCount, broadcastExpected)
	}
}<|MERGE_RESOLUTION|>--- conflicted
+++ resolved
@@ -39,7 +39,6 @@
 	"github.com/ethereum/go-ethereum/params"
 )
 
-<<<<<<< HEAD
 var bigTxGas = new(big.Int).SetUint64(params.TxGas)
 
 // Tests that protocol versions and modes of operations are matched up properly.
@@ -71,8 +70,6 @@
 	}
 }
 
-=======
->>>>>>> 1f7eb254
 // Tests that correct consensus mechanism details are returned in NodeInfo.
 func TestNodeInfo(t *testing.T) {
 
@@ -81,19 +78,10 @@
 		consensus      string
 		cliqueConfig   *params.CliqueConfig
 		istanbulConfig *params.IstanbulConfig
-<<<<<<< HEAD
-		raftMode       bool
-	}{
-		{"ethash", nil, nil, false},
-		{"raft", nil, nil, true},
-		{"istanbul", nil, &params.IstanbulConfig{1, 1, big.NewInt(0)}, false},
-		{"clique", &params.CliqueConfig{1, 1}, nil, false},
-=======
 	}{
 		{"ethash", nil, nil},
 		{"istanbul", nil, &params.IstanbulConfig{1, 1, big.NewInt(0)}},
 		{"clique", &params.CliqueConfig{1, 1}, nil},
->>>>>>> 1f7eb254
 	}
 
 	// Make sure anything we screw up is restored
@@ -103,11 +91,7 @@
 	// Try all available consensus mechanisms and check for errors
 	for i, tt := range tests {
 
-<<<<<<< HEAD
-		pm, _, err := newTestProtocolManagerConsensus(tt.consensus, tt.cliqueConfig, tt.istanbulConfig, tt.raftMode)
-=======
 		pm, _, err := newTestProtocolManagerConsensus(tt.consensus, tt.cliqueConfig, tt.istanbulConfig)
->>>>>>> 1f7eb254
 
 		if pm != nil {
 			defer pm.Stop()
