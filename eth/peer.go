// Copyright 2015 The go-ethereum Authors
// This file is part of the go-ethereum library.
//
// The go-ethereum library is free software: you can redistribute it and/or modify
// it under the terms of the GNU Lesser General Public License as published by
// the Free Software Foundation, either version 3 of the License, or
// (at your option) any later version.
//
// The go-ethereum library is distributed in the hope that it will be useful,
// but WITHOUT ANY WARRANTY; without even the implied warranty of
// MERCHANTABILITY or FITNESS FOR A PARTICULAR PURPOSE. See the
// GNU Lesser General Public License for more details.
//
// You should have received a copy of the GNU Lesser General Public License
// along with the go-ethereum library. If not, see <http://www.gnu.org/licenses/>.

package eth

import (
	"errors"
	"fmt"
	"math/big"
	"sync"
	"time"

	mapset "github.com/deckarep/golang-set"
	"github.com/ethereum/go-ethereum/common"
	"github.com/ethereum/go-ethereum/core/forkid"
	"github.com/ethereum/go-ethereum/core/types"
	"github.com/ethereum/go-ethereum/p2p"
	"github.com/ethereum/go-ethereum/rlp"
)

var (
	errClosed            = errors.New("peer set is closed")
	errAlreadyRegistered = errors.New("peer is already registered")
	errNotRegistered     = errors.New("peer is not registered")
)

const (
	maxKnownTxs    = 32768 // Maximum transactions hashes to keep in the known list (prevent DOS)
	maxKnownBlocks = 1024  // Maximum block hashes to keep in the known list (prevent DOS)

	// maxQueuedTxs is the maximum number of transactions to queue up before dropping
	// older broadcasts.
	maxQueuedTxs = 4096

	// maxQueuedTxAnns is the maximum number of transaction announcements to queue up
	// before dropping older announcements.
	maxQueuedTxAnns = 4096

	// maxQueuedBlocks is the maximum number of block propagations to queue up before
	// dropping broadcasts. There's not much point in queueing stale blocks, so a few
	// that might cover uncles should be enough.
	maxQueuedBlocks = 4

	// maxQueuedBlockAnns is the maximum number of block announcements to queue up before
	// dropping broadcasts. Similarly to block propagations, there's no point to queue
	// above some healthy uncle limit, so use that.
	maxQueuedBlockAnns = 4

	handshakeTimeout = 5 * time.Second
)

// max is a helper function which returns the larger of the two given integers.
func max(a, b int) int {
	if a > b {
		return a
	}
	return b
}

// PeerInfo represents a short summary of the Ethereum sub-protocol metadata known
// about a connected peer.
type PeerInfo struct {
	Version    int      `json:"version"`    // Ethereum protocol version negotiated
	Difficulty *big.Int `json:"difficulty"` // Total difficulty of the peer's blockchain
	Head       string   `json:"head"`       // SHA3 hash of the peer's best owned block
}

// propEvent is a block propagation, waiting for its turn in the broadcast queue.
type propEvent struct {
	block *types.Block
	td    *big.Int
}

type peer struct {
	id string

	*p2p.Peer
	rw p2p.MsgReadWriter

	version  int         // Protocol version negotiated
	syncDrop *time.Timer // Timed connection dropper if sync progress isn't validated in time

	head common.Hash
	td   *big.Int
	lock sync.RWMutex

	knownBlocks     mapset.Set        // Set of block hashes known to be known by this peer
	queuedBlocks    chan *propEvent   // Queue of blocks to broadcast to the peer
	queuedBlockAnns chan *types.Block // Queue of blocks to announce to the peer

	knownTxs    mapset.Set                           // Set of transaction hashes known to be known by this peer
	txBroadcast chan []common.Hash                   // Channel used to queue transaction propagation requests
	txAnnounce  chan []common.Hash                   // Channel used to queue transaction announcement requests
	getPooledTx func(common.Hash) *types.Transaction // Callback used to retrieve transaction from txpool

	term chan struct{} // Termination channel to stop the broadcaster
}

func newPeer(version int, p *p2p.Peer, rw p2p.MsgReadWriter, getPooledTx func(hash common.Hash) *types.Transaction) *peer {
	return &peer{
		Peer:            p,
		rw:              rw,
		version:         version,
		id:              fmt.Sprintf("%x", p.ID().Bytes()[:8]),
		knownTxs:        mapset.NewSet(),
		knownBlocks:     mapset.NewSet(),
		queuedBlocks:    make(chan *propEvent, maxQueuedBlocks),
		queuedBlockAnns: make(chan *types.Block, maxQueuedBlockAnns),
		txBroadcast:     make(chan []common.Hash),
		txAnnounce:      make(chan []common.Hash),
		getPooledTx:     getPooledTx,
		term:            make(chan struct{}),
	}
}

// broadcastBlocks is a write loop that multiplexes blocks and block accouncements
// to the remote peer. The goal is to have an async writer that does not lock up
// node internals and at the same time rate limits queued data.
func (p *peer) broadcastBlocks() {
	for {
		select {
		case prop := <-p.queuedBlocks:
			if err := p.SendNewBlock(prop.block, prop.td); err != nil {
				return
			}
			p.Log().Trace("Propagated block", "number", prop.block.Number(), "hash", prop.block.Hash(), "td", prop.td)

		case block := <-p.queuedBlockAnns:
			if err := p.SendNewBlockHashes([]common.Hash{block.Hash()}, []uint64{block.NumberU64()}); err != nil {
				return
			}
			p.Log().Trace("Announced block", "number", block.Number(), "hash", block.Hash())

		case <-p.term:
			return
		}
	}
}

// broadcastTransactions is a write loop that schedules transaction broadcasts
// to the remote peer. The goal is to have an async writer that does not lock up
// node internals and at the same time rate limits queued data.
func (p *peer) broadcastTransactions() {
	var (
		queue []common.Hash         // Queue of hashes to broadcast as full transactions
		done  chan struct{}         // Non-nil if background broadcaster is running
		fail  = make(chan error, 1) // Channel used to receive network error
	)
	for {
		// If there's no in-flight broadcast running, check if a new one is needed
		if done == nil && len(queue) > 0 {
			// Pile transaction until we reach our allowed network limit
			var (
				hashes []common.Hash
				txs    []*types.Transaction
				size   common.StorageSize
			)
			for i := 0; i < len(queue) && size < txsyncPackSize; i++ {
				if tx := p.getPooledTx(queue[i]); tx != nil {
					txs = append(txs, tx)
					size += tx.Size()
				}
				hashes = append(hashes, queue[i])
			}
			queue = queue[:copy(queue, queue[len(hashes):])]

			// If there's anything available to transfer, fire up an async writer
			if len(txs) > 0 {
				done = make(chan struct{})
				go func() {
					if err := p.sendTransactions(txs); err != nil {
						fail <- err
						return
					}
					close(done)
					p.Log().Trace("Sent transactions", "count", len(txs))
				}()
			}
		}
		// Transfer goroutine may or may not have been started, listen for events
		select {
		case hashes := <-p.txBroadcast:
			// New batch of transactions to be broadcast, queue them (with cap)
			queue = append(queue, hashes...)
			if len(queue) > maxQueuedTxs {
				// Fancy copy and resize to ensure buffer doesn't grow indefinitely
				queue = queue[:copy(queue, queue[len(queue)-maxQueuedTxs:])]
			}

		case <-done:
			done = nil

		case <-fail:
			return

		case <-p.term:
			return
		}
	}
}

// announceTransactions is a write loop that schedules transaction broadcasts
// to the remote peer. The goal is to have an async writer that does not lock up
// node internals and at the same time rate limits queued data.
func (p *peer) announceTransactions() {
	var (
		queue []common.Hash         // Queue of hashes to announce as transaction stubs
		done  chan struct{}         // Non-nil if background announcer is running
		fail  = make(chan error, 1) // Channel used to receive network error
	)
	for {
		// If there's no in-flight announce running, check if a new one is needed
		if done == nil && len(queue) > 0 {
			// Pile transaction hashes until we reach our allowed network limit
			var (
				hashes  []common.Hash
				pending []common.Hash
				size    common.StorageSize
			)
			for i := 0; i < len(queue) && size < txsyncPackSize; i++ {
				if p.getPooledTx(queue[i]) != nil {
					pending = append(pending, queue[i])
					size += common.HashLength
				}
				hashes = append(hashes, queue[i])
			}
			queue = queue[:copy(queue, queue[len(hashes):])]

			// If there's anything available to transfer, fire up an async writer
			if len(pending) > 0 {
				done = make(chan struct{})
				go func() {
					if err := p.sendPooledTransactionHashes(pending); err != nil {
						fail <- err
						return
					}
					close(done)
					p.Log().Trace("Sent transaction announcements", "count", len(pending))
				}()
			}
		}
		// Transfer goroutine may or may not have been started, listen for events
		select {
		case hashes := <-p.txAnnounce:
			// New batch of transactions to be broadcast, queue them (with cap)
			queue = append(queue, hashes...)
			if len(queue) > maxQueuedTxAnns {
				// Fancy copy and resize to ensure buffer doesn't grow indefinitely
				queue = queue[:copy(queue, queue[len(queue)-maxQueuedTxs:])]
			}

		case <-done:
			done = nil

		case <-fail:
			return

		case <-p.term:
			return
		}
	}
}

// close signals the broadcast goroutine to terminate.
func (p *peer) close() {
	close(p.term)
}

// Info gathers and returns a collection of metadata known about a peer.
func (p *peer) Info() *PeerInfo {
	hash, td := p.Head()

	return &PeerInfo{
		Version:    p.version,
		Difficulty: td,
		Head:       hash.Hex(),
	}
}

// Head retrieves a copy of the current head hash and total difficulty of the
// peer.
func (p *peer) Head() (hash common.Hash, td *big.Int) {
	p.lock.RLock()
	defer p.lock.RUnlock()

	copy(hash[:], p.head[:])
	return hash, new(big.Int).Set(p.td)
}

// SetHead updates the head hash and total difficulty of the peer.
func (p *peer) SetHead(hash common.Hash, td *big.Int) {
	p.lock.Lock()
	defer p.lock.Unlock()

	copy(p.head[:], hash[:])
	p.td.Set(td)
}

// MarkBlock marks a block as known for the peer, ensuring that the block will
// never be propagated to this particular peer.
func (p *peer) MarkBlock(hash common.Hash) {
	// If we reached the memory allowance, drop a previously known block hash
	for p.knownBlocks.Cardinality() >= maxKnownBlocks {
		p.knownBlocks.Pop()
	}
	p.knownBlocks.Add(hash)
}

// MarkTransaction marks a transaction as known for the peer, ensuring that it
// will never be propagated to this particular peer.
func (p *peer) MarkTransaction(hash common.Hash) {
	// If we reached the memory allowance, drop a previously known transaction hash
	for p.knownTxs.Cardinality() >= maxKnownTxs {
		p.knownTxs.Pop()
	}
	p.knownTxs.Add(hash)
}

<<<<<<< HEAD
// Send writes an RLP-encoded message with the given code.
// data should encode as an RLP list.
func (p *peer) Send(msgcode uint64, data interface{}) error {
	return p2p.Send(p.rw, msgcode, data)
}

// SendTransactions sends transactions to the peer and includes the hashes
=======
// SendTransactions64 sends transactions to the peer and includes the hashes
// in its transaction hash set for future reference.
//
// This method is legacy support for initial transaction exchange in eth/64 and
// prior. For eth/65 and higher use SendPooledTransactionHashes.
func (p *peer) SendTransactions64(txs types.Transactions) error {
	return p.sendTransactions(txs)
}

// sendTransactions sends transactions to the peer and includes the hashes
>>>>>>> 8d7aa907
// in its transaction hash set for future reference.
//
// This method is a helper used by the async transaction sender. Don't call it
// directly as the queueing (memory) and transmission (bandwidth) costs should
// not be managed directly.
func (p *peer) sendTransactions(txs types.Transactions) error {
	// Mark all the transactions as known, but ensure we don't overflow our limits
	for p.knownTxs.Cardinality() > max(0, maxKnownTxs-len(txs)) {
		p.knownTxs.Pop()
	}
	for _, tx := range txs {
		p.knownTxs.Add(tx.Hash())
	}
	return p2p.Send(p.rw, TransactionMsg, txs)
}

// AsyncSendTransactions queues a list of transactions (by hash) to eventually
// propagate to a remote peer. The number of pending sends are capped (new ones
// will force old sends to be dropped)
func (p *peer) AsyncSendTransactions(hashes []common.Hash) {
	select {
	case p.txBroadcast <- hashes:
		// Mark all the transactions as known, but ensure we don't overflow our limits
		for p.knownTxs.Cardinality() > max(0, maxKnownTxs-len(hashes)) {
			p.knownTxs.Pop()
		}
		for _, hash := range hashes {
			p.knownTxs.Add(hash)
		}
	case <-p.term:
		p.Log().Debug("Dropping transaction propagation", "count", len(hashes))
	}
}

// sendPooledTransactionHashes sends transaction hashes to the peer and includes
// them in its transaction hash set for future reference.
//
// This method is a helper used by the async transaction announcer. Don't call it
// directly as the queueing (memory) and transmission (bandwidth) costs should
// not be managed directly.
func (p *peer) sendPooledTransactionHashes(hashes []common.Hash) error {
	// Mark all the transactions as known, but ensure we don't overflow our limits
	for p.knownTxs.Cardinality() > max(0, maxKnownTxs-len(hashes)) {
		p.knownTxs.Pop()
	}
	for _, hash := range hashes {
		p.knownTxs.Add(hash)
	}
	return p2p.Send(p.rw, NewPooledTransactionHashesMsg, hashes)
}

// AsyncSendPooledTransactionHashes queues a list of transactions hashes to eventually
// announce to a remote peer.  The number of pending sends are capped (new ones
// will force old sends to be dropped)
func (p *peer) AsyncSendPooledTransactionHashes(hashes []common.Hash) {
	select {
	case p.txAnnounce <- hashes:
		// Mark all the transactions as known, but ensure we don't overflow our limits
		for p.knownTxs.Cardinality() > max(0, maxKnownTxs-len(hashes)) {
			p.knownTxs.Pop()
		}
		for _, hash := range hashes {
			p.knownTxs.Add(hash)
		}
	case <-p.term:
		p.Log().Debug("Dropping transaction announcement", "count", len(hashes))
	}
}

// SendPooledTransactionsRLP sends requested transactions to the peer and adds the
// hashes in its transaction hash set for future reference.
//
// Note, the method assumes the hashes are correct and correspond to the list of
// transactions being sent.
func (p *peer) SendPooledTransactionsRLP(hashes []common.Hash, txs []rlp.RawValue) error {
	// Mark all the transactions as known, but ensure we don't overflow our limits
	for p.knownTxs.Cardinality() > max(0, maxKnownTxs-len(hashes)) {
		p.knownTxs.Pop()
	}
	for _, hash := range hashes {
		p.knownTxs.Add(hash)
	}
	return p2p.Send(p.rw, PooledTransactionsMsg, txs)
}

// SendNewBlockHashes announces the availability of a number of blocks through
// a hash notification.
func (p *peer) SendNewBlockHashes(hashes []common.Hash, numbers []uint64) error {
	// Mark all the block hashes as known, but ensure we don't overflow our limits
	for p.knownBlocks.Cardinality() > max(0, maxKnownBlocks-len(hashes)) {
		p.knownBlocks.Pop()
	}
	for _, hash := range hashes {
		p.knownBlocks.Add(hash)
	}
	request := make(newBlockHashesData, len(hashes))
	for i := 0; i < len(hashes); i++ {
		request[i].Hash = hashes[i]
		request[i].Number = numbers[i]
	}
	return p2p.Send(p.rw, NewBlockHashesMsg, request)
}

// AsyncSendNewBlockHash queues the availability of a block for propagation to a
// remote peer. If the peer's broadcast queue is full, the event is silently
// dropped.
func (p *peer) AsyncSendNewBlockHash(block *types.Block) {
	select {
	case p.queuedBlockAnns <- block:
		// Mark all the block hash as known, but ensure we don't overflow our limits
		for p.knownBlocks.Cardinality() >= maxKnownBlocks {
			p.knownBlocks.Pop()
		}
		p.knownBlocks.Add(block.Hash())
	default:
		p.Log().Debug("Dropping block announcement", "number", block.NumberU64(), "hash", block.Hash())
	}
}

// SendNewBlock propagates an entire block to a remote peer.
func (p *peer) SendNewBlock(block *types.Block, td *big.Int) error {
	// Mark all the block hash as known, but ensure we don't overflow our limits
	for p.knownBlocks.Cardinality() >= maxKnownBlocks {
		p.knownBlocks.Pop()
	}
	p.knownBlocks.Add(block.Hash())
	return p2p.Send(p.rw, NewBlockMsg, []interface{}{block, td})
}

// AsyncSendNewBlock queues an entire block for propagation to a remote peer. If
// the peer's broadcast queue is full, the event is silently dropped.
func (p *peer) AsyncSendNewBlock(block *types.Block, td *big.Int) {
	select {
	case p.queuedBlocks <- &propEvent{block: block, td: td}:
		// Mark all the block hash as known, but ensure we don't overflow our limits
		for p.knownBlocks.Cardinality() >= maxKnownBlocks {
			p.knownBlocks.Pop()
		}
		p.knownBlocks.Add(block.Hash())
	default:
		p.Log().Debug("Dropping block propagation", "number", block.NumberU64(), "hash", block.Hash())
	}
}

// SendBlockHeaders sends a batch of block headers to the remote peer.
func (p *peer) SendBlockHeaders(headers []*types.Header) error {
	return p2p.Send(p.rw, BlockHeadersMsg, headers)
}

// SendBlockBodies sends a batch of block contents to the remote peer.
func (p *peer) SendBlockBodies(bodies []*blockBody) error {
	return p2p.Send(p.rw, BlockBodiesMsg, blockBodiesData(bodies))
}

// SendBlockBodiesRLP sends a batch of block contents to the remote peer from
// an already RLP encoded format.
func (p *peer) SendBlockBodiesRLP(bodies []rlp.RawValue) error {
	return p2p.Send(p.rw, BlockBodiesMsg, bodies)
}

// SendNodeDataRLP sends a batch of arbitrary internal data, corresponding to the
// hashes requested.
func (p *peer) SendNodeData(data [][]byte) error {
	return p2p.Send(p.rw, NodeDataMsg, data)
}

// SendReceiptsRLP sends a batch of transaction receipts, corresponding to the
// ones requested from an already RLP encoded format.
func (p *peer) SendReceiptsRLP(receipts []rlp.RawValue) error {
	return p2p.Send(p.rw, ReceiptsMsg, receipts)
}

// RequestOneHeader is a wrapper around the header query functions to fetch a
// single header. It is used solely by the fetcher.
func (p *peer) RequestOneHeader(hash common.Hash) error {
	p.Log().Debug("Fetching single header", "hash", hash)
	return p2p.Send(p.rw, GetBlockHeadersMsg, &getBlockHeadersData{Origin: hashOrNumber{Hash: hash}, Amount: uint64(1), Skip: uint64(0), Reverse: false})
}

// RequestHeadersByHash fetches a batch of blocks' headers corresponding to the
// specified header query, based on the hash of an origin block.
func (p *peer) RequestHeadersByHash(origin common.Hash, amount int, skip int, reverse bool) error {
	p.Log().Debug("Fetching batch of headers", "count", amount, "fromhash", origin, "skip", skip, "reverse", reverse)
	return p2p.Send(p.rw, GetBlockHeadersMsg, &getBlockHeadersData{Origin: hashOrNumber{Hash: origin}, Amount: uint64(amount), Skip: uint64(skip), Reverse: reverse})
}

// RequestHeadersByNumber fetches a batch of blocks' headers corresponding to the
// specified header query, based on the number of an origin block.
func (p *peer) RequestHeadersByNumber(origin uint64, amount int, skip int, reverse bool) error {
	p.Log().Debug("Fetching batch of headers", "count", amount, "fromnum", origin, "skip", skip, "reverse", reverse)
	return p2p.Send(p.rw, GetBlockHeadersMsg, &getBlockHeadersData{Origin: hashOrNumber{Number: origin}, Amount: uint64(amount), Skip: uint64(skip), Reverse: reverse})
}

// RequestBodies fetches a batch of blocks' bodies corresponding to the hashes
// specified.
func (p *peer) RequestBodies(hashes []common.Hash) error {
	p.Log().Debug("Fetching batch of block bodies", "count", len(hashes))
	return p2p.Send(p.rw, GetBlockBodiesMsg, hashes)
}

// RequestNodeData fetches a batch of arbitrary data from a node's known state
// data, corresponding to the specified hashes.
func (p *peer) RequestNodeData(hashes []common.Hash) error {
	p.Log().Debug("Fetching batch of state data", "count", len(hashes))
	return p2p.Send(p.rw, GetNodeDataMsg, hashes)
}

// RequestReceipts fetches a batch of transaction receipts from a remote node.
func (p *peer) RequestReceipts(hashes []common.Hash) error {
	p.Log().Debug("Fetching batch of receipts", "count", len(hashes))
	return p2p.Send(p.rw, GetReceiptsMsg, hashes)
}

// RequestTxs fetches a batch of transactions from a remote node.
func (p *peer) RequestTxs(hashes []common.Hash) error {
	p.Log().Debug("Fetching batch of transactions", "count", len(hashes))
	return p2p.Send(p.rw, GetPooledTransactionsMsg, hashes)
}

// Handshake executes the eth protocol handshake, negotiating version number,
// network IDs, difficulties, head and genesis blocks.
func (p *peer) Handshake(network uint64, td *big.Int, head common.Hash, genesis common.Hash, forkID forkid.ID, forkFilter forkid.Filter) error {
	// Send out own handshake in a new thread
	errc := make(chan error, 2)

	var (
		status63 statusData63 // safe to read after two values have been received from errc
		status   statusData   // safe to read after two values have been received from errc
	)
	go func() {
		switch {
		case p.version == eth63:
			errc <- p2p.Send(p.rw, StatusMsg, &statusData63{
				ProtocolVersion: uint32(p.version),
				NetworkId:       network,
				TD:              td,
				CurrentBlock:    head,
				GenesisBlock:    genesis,
			})
		case p.version >= eth64:
			errc <- p2p.Send(p.rw, StatusMsg, &statusData{
				ProtocolVersion: uint32(p.version),
				NetworkID:       network,
				TD:              td,
				Head:            head,
				Genesis:         genesis,
				ForkID:          forkID,
			})
		default:
			panic(fmt.Sprintf("unsupported eth protocol version: %d", p.version))
		}
	}()
	go func() {
		switch {
		case p.version == eth63:
			errc <- p.readStatusLegacy(network, &status63, genesis)
		case p.version >= eth64:
			errc <- p.readStatus(network, &status, genesis, forkFilter)
		default:
			panic(fmt.Sprintf("unsupported eth protocol version: %d", p.version))
		}
	}()
	timeout := time.NewTimer(handshakeTimeout)
	defer timeout.Stop()
	for i := 0; i < 2; i++ {
		select {
		case err := <-errc:
			if err != nil {
				return err
			}
		case <-timeout.C:
			return p2p.DiscReadTimeout
		}
	}
	switch {
	case p.version == eth63:
		p.td, p.head = status63.TD, status63.CurrentBlock
	case p.version >= eth64:
		p.td, p.head = status.TD, status.Head
	default:
		panic(fmt.Sprintf("unsupported eth protocol version: %d", p.version))
	}
	return nil
}

func (p *peer) readStatusLegacy(network uint64, status *statusData63, genesis common.Hash) error {
	msg, err := p.rw.ReadMsg()
	if err != nil {
		return err
	}
	if msg.Code != StatusMsg {
		return errResp(ErrNoStatusMsg, "first msg has code %x (!= %x)", msg.Code, StatusMsg)
	}
	if msg.Size > protocolMaxMsgSize {
		return errResp(ErrMsgTooLarge, "%v > %v", msg.Size, protocolMaxMsgSize)
	}
	// Decode the handshake and make sure everything matches
	if err := msg.Decode(&status); err != nil {
		return errResp(ErrDecode, "msg %v: %v", msg, err)
	}
	if status.GenesisBlock != genesis {
		return errResp(ErrGenesisMismatch, "%x (!= %x)", status.GenesisBlock[:8], genesis[:8])
	}
	if status.NetworkId != network {
		return errResp(ErrNetworkIDMismatch, "%d (!= %d)", status.NetworkId, network)
	}
	if int(status.ProtocolVersion) != p.version {
		return errResp(ErrProtocolVersionMismatch, "%d (!= %d)", status.ProtocolVersion, p.version)
	}
	return nil
}

func (p *peer) readStatus(network uint64, status *statusData, genesis common.Hash, forkFilter forkid.Filter) error {
	msg, err := p.rw.ReadMsg()
	if err != nil {
		return err
	}
	if msg.Code != StatusMsg {
		return errResp(ErrNoStatusMsg, "first msg has code %x (!= %x)", msg.Code, StatusMsg)
	}
	if msg.Size > protocolMaxMsgSize {
		return errResp(ErrMsgTooLarge, "%v > %v", msg.Size, protocolMaxMsgSize)
	}
	// Decode the handshake and make sure everything matches
	if err := msg.Decode(&status); err != nil {
		return errResp(ErrDecode, "msg %v: %v", msg, err)
	}
	if status.NetworkID != network {
		return errResp(ErrNetworkIDMismatch, "%d (!= %d)", status.NetworkID, network)
	}
	if int(status.ProtocolVersion) != p.version {
		return errResp(ErrProtocolVersionMismatch, "%d (!= %d)", status.ProtocolVersion, p.version)
	}
	if status.Genesis != genesis {
		return errResp(ErrGenesisMismatch, "%x (!= %x)", status.Genesis, genesis)
	}
	if err := forkFilter(status.ForkID); err != nil {
		return errResp(ErrForkIDRejected, "%v", err)
	}
	return nil
}

// String implements fmt.Stringer.
func (p *peer) String() string {
	return fmt.Sprintf("Peer %s [%s]", p.id,
		fmt.Sprintf("eth/%2d", p.version),
	)
}

// peerSet represents the collection of active peers currently participating in
// the Ethereum sub-protocol.
type peerSet struct {
	peers  map[string]*peer
	lock   sync.RWMutex
	closed bool
}

// newPeerSet creates a new peer set to track the active participants.
func newPeerSet() *peerSet {
	return &peerSet{
		peers: make(map[string]*peer),
	}
}

// Register injects a new peer into the working set, or returns an error if the
// peer is already known. If a new peer it registered, its broadcast loop is also
// started.
func (ps *peerSet) Register(p *peer) error {
	ps.lock.Lock()
	defer ps.lock.Unlock()

	if ps.closed {
		return errClosed
	}
	if _, ok := ps.peers[p.id]; ok {
		return errAlreadyRegistered
	}
	ps.peers[p.id] = p

	go p.broadcastBlocks()
	go p.broadcastTransactions()
	go p.announceTransactions()

	return nil
}

// Unregister removes a remote peer from the active set, disabling any further
// actions to/from that particular entity.
func (ps *peerSet) Unregister(id string) error {
	ps.lock.Lock()
	defer ps.lock.Unlock()

	p, ok := ps.peers[id]
	if !ok {
		return errNotRegistered
	}
	delete(ps.peers, id)
	p.close()

	return nil
}

// Peers returns all registered peers
func (ps *peerSet) Peers() map[string]*peer {
	ps.lock.RLock()
	defer ps.lock.RUnlock()

	set := make(map[string]*peer)
	for id, p := range ps.peers {
		set[id] = p
	}
	return set
}

// Peer retrieves the registered peer with the given id.
func (ps *peerSet) Peer(id string) *peer {
	ps.lock.RLock()
	defer ps.lock.RUnlock()

	return ps.peers[id]
}

// Len returns if the current number of peers in the set.
func (ps *peerSet) Len() int {
	ps.lock.RLock()
	defer ps.lock.RUnlock()

	return len(ps.peers)
}

// PeersWithoutBlock retrieves a list of peers that do not have a given block in
// their set of known hashes.
func (ps *peerSet) PeersWithoutBlock(hash common.Hash) []*peer {
	ps.lock.RLock()
	defer ps.lock.RUnlock()

	list := make([]*peer, 0, len(ps.peers))
	for _, p := range ps.peers {
		if !p.knownBlocks.Contains(hash) {
			list = append(list, p)
		}
	}
	return list
}

// PeersWithoutTx retrieves a list of peers that do not have a given transaction
// in their set of known hashes.
func (ps *peerSet) PeersWithoutTx(hash common.Hash) []*peer {
	ps.lock.RLock()
	defer ps.lock.RUnlock()

	list := make([]*peer, 0, len(ps.peers))
	for _, p := range ps.peers {
		if !p.knownTxs.Contains(hash) {
			list = append(list, p)
		}
	}
	return list
}

// BestPeer retrieves the known peer with the currently highest total difficulty.
func (ps *peerSet) BestPeer() *peer {
	ps.lock.RLock()
	defer ps.lock.RUnlock()

	var (
		bestPeer *peer
		bestTd   *big.Int
	)
	for _, p := range ps.peers {
		if _, td := p.Head(); bestPeer == nil || td.Cmp(bestTd) > 0 {
			bestPeer, bestTd = p, td
		}
	}
	return bestPeer
}

// Close disconnects all peers.
// No new peers can be registered after Close has returned.
func (ps *peerSet) Close() {
	ps.lock.Lock()
	defer ps.lock.Unlock()

	for _, p := range ps.peers {
		p.Disconnect(p2p.DiscQuitting)
	}
	ps.closed = true
}<|MERGE_RESOLUTION|>--- conflicted
+++ resolved
@@ -329,15 +329,12 @@
 	p.knownTxs.Add(hash)
 }
 
-<<<<<<< HEAD
 // Send writes an RLP-encoded message with the given code.
 // data should encode as an RLP list.
 func (p *peer) Send(msgcode uint64, data interface{}) error {
 	return p2p.Send(p.rw, msgcode, data)
 }
 
-// SendTransactions sends transactions to the peer and includes the hashes
-=======
 // SendTransactions64 sends transactions to the peer and includes the hashes
 // in its transaction hash set for future reference.
 //
@@ -348,7 +345,6 @@
 }
 
 // sendTransactions sends transactions to the peer and includes the hashes
->>>>>>> 8d7aa907
 // in its transaction hash set for future reference.
 //
 // This method is a helper used by the async transaction sender. Don't call it
