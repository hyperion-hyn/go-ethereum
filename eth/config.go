--- conflicted
+++ resolved
@@ -62,10 +62,6 @@
 		Blocks:     20,
 		Percentile: 60,
 	},
-<<<<<<< HEAD
-
-=======
->>>>>>> 1f7eb254
 	Istanbul: *istanbul.DefaultConfig,
 }
 
@@ -143,13 +139,9 @@
 	// Enables tracking of SHA3 preimages in the VM
 	EnablePreimageRecording bool
 
-<<<<<<< HEAD
-	// Istanbul options
-=======
 	// Quorum
 	// Istanbul options
 	IstanbulMode bool
->>>>>>> 1f7eb254
 	Istanbul istanbul.Config
 
 	// Miscellaneous options
