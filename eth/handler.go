// Copyright 2015 The go-ethereum Authors
// This file is part of the go-ethereum library.
//
// The go-ethereum library is free software: you can redistribute it and/or modify
// it under the terms of the GNU Lesser General Public License as published by
// the Free Software Foundation, either version 3 of the License, or
// (at your option) any later version.
//
// The go-ethereum library is distributed in the hope that it will be useful,
// but WITHOUT ANY WARRANTY; without even the implied warranty of
// MERCHANTABILITY or FITNESS FOR A PARTICULAR PURPOSE. See the
// GNU Lesser General Public License for more details.
//
// You should have received a copy of the GNU Lesser General Public License
// along with the go-ethereum library. If not, see <http://www.gnu.org/licenses/>.

package eth

import (
	"encoding/json"
	"errors"
	"fmt"
	"math"
	"math/big"
	"sync"
	"sync/atomic"
	"time"

	"github.com/ethereum/go-ethereum/common"
	"github.com/ethereum/go-ethereum/consensus"
	"github.com/ethereum/go-ethereum/consensus/misc"
	"github.com/ethereum/go-ethereum/core"
	"github.com/ethereum/go-ethereum/core/types"
	"github.com/ethereum/go-ethereum/crypto"
	"github.com/ethereum/go-ethereum/eth/downloader"
	"github.com/ethereum/go-ethereum/eth/fetcher"
	"github.com/ethereum/go-ethereum/ethdb"
	"github.com/ethereum/go-ethereum/event"
	"github.com/ethereum/go-ethereum/log"
	"github.com/ethereum/go-ethereum/p2p"
	"github.com/ethereum/go-ethereum/p2p/discover"
	"github.com/ethereum/go-ethereum/params"
	"github.com/ethereum/go-ethereum/rlp"
)

const (
	softResponseLimit = 2 * 1024 * 1024 // Target maximum size of returned blocks, headers or node data.
	estHeaderRlpSize  = 500             // Approximate size of an RLP encoded block header

<<<<<<< HEAD
	// txChanSize is the size of channel listening to TxPreEvent.
=======
	// txChanSize is the size of channel listening to NewTxsEvent.
>>>>>>> 37685930
	// The number is referenced from the size of tx pool.
	txChanSize = 4096
)

var (
	daoChallengeTimeout = 15 * time.Second // Time allowance for a node to reply to the DAO handshake challenge
)

// errIncompatibleConfig is returned if the requested protocols and configs are
// not compatible (low protocol version restrictions and high requirements).
var errIncompatibleConfig = errors.New("incompatible configuration")

func errResp(code errCode, format string, v ...interface{}) error {
	return fmt.Errorf("%v - %v", code, fmt.Sprintf(format, v...))
}

type ProtocolManager struct {
<<<<<<< HEAD
	networkId uint64
=======
	networkID uint64
>>>>>>> 37685930

	fastSync  uint32 // Flag whether fast sync is enabled (gets disabled if we already have blocks)
	acceptTxs uint32 // Flag whether we're considered synchronised (enables transaction processing)

	txpool      txPool
	blockchain  *core.BlockChain
<<<<<<< HEAD
	chaindb     ethdb.Database
=======
>>>>>>> 37685930
	chainconfig *params.ChainConfig
	maxPeers    int

	downloader *downloader.Downloader
	fetcher    *fetcher.Fetcher
	peers      *peerSet

	SubProtocols []p2p.Protocol

	eventMux      *event.TypeMux
<<<<<<< HEAD
	txCh          chan core.TxPreEvent
	txSub         event.Subscription
=======
	txsCh         chan core.NewTxsEvent
	txsSub        event.Subscription
>>>>>>> 37685930
	minedBlockSub *event.TypeMuxSubscription

	// channels for fetcher, syncer, txsyncLoop
	newPeerCh   chan *peer
	txsyncCh    chan *txsync
	quitSync    chan struct{}
	noMorePeers chan struct{}

	// wait group is used for graceful shutdowns during downloading
	// and processing
	wg sync.WaitGroup
<<<<<<< HEAD

	raftMode bool
	engine   consensus.Engine
=======
>>>>>>> 37685930
}

// NewProtocolManager returns a new Ethereum sub protocol manager. The Ethereum sub protocol manages peers capable
// with the Ethereum network.
<<<<<<< HEAD
func NewProtocolManager(config *params.ChainConfig, mode downloader.SyncMode, networkId uint64, mux *event.TypeMux, txpool txPool, engine consensus.Engine, blockchain *core.BlockChain, chaindb ethdb.Database, raftMode bool) (*ProtocolManager, error) {
=======
func NewProtocolManager(config *params.ChainConfig, mode downloader.SyncMode, networkID uint64, mux *event.TypeMux, txpool txPool, engine consensus.Engine, blockchain *core.BlockChain, chaindb ethdb.Database) (*ProtocolManager, error) {
>>>>>>> 37685930
	// Create the protocol manager with the base fields
	manager := &ProtocolManager{
		networkID:   networkID,
		eventMux:    mux,
		txpool:      txpool,
		blockchain:  blockchain,
		chainconfig: config,
		peers:       newPeerSet(),
		newPeerCh:   make(chan *peer),
		noMorePeers: make(chan struct{}),
		txsyncCh:    make(chan *txsync),
		quitSync:    make(chan struct{}),
		raftMode:    raftMode,
		engine:      engine,
	}

	if handler, ok := manager.engine.(consensus.Handler); ok {
		handler.SetBroadcaster(manager)
	}

	// Figure out whether to allow fast sync or not
	if mode == downloader.FastSync && blockchain.CurrentBlock().NumberU64() > 0 {
		log.Warn("Blockchain not empty, fast sync disabled")
		mode = downloader.FullSync
	}
	if mode == downloader.FastSync {
		manager.fastSync = uint32(1)
	}
	protocol := engine.Protocol()
	// Initiate a sub-protocol for every implemented version we can handle
	manager.SubProtocols = make([]p2p.Protocol, 0, len(protocol.Versions))
	for i, version := range protocol.Versions {
		// Skip protocol version if incompatible with the mode of operation
		if mode == downloader.FastSync && version < eth63 {
			continue
		}
		// Compatible; initialise the sub-protocol
		version := version // Closure for the run
		manager.SubProtocols = append(manager.SubProtocols, p2p.Protocol{
			Name:    protocol.Name,
			Version: version,
			Length:  protocol.Lengths[i],
			Run: func(p *p2p.Peer, rw p2p.MsgReadWriter) error {
				peer := manager.newPeer(int(version), p, rw)
				select {
				case manager.newPeerCh <- peer:
					manager.wg.Add(1)
					defer manager.wg.Done()
					return manager.handle(peer)
				case <-manager.quitSync:
					return p2p.DiscQuitting
				}
			},
			NodeInfo: func() interface{} {
				return manager.NodeInfo()
			},
			PeerInfo: func(id discover.NodeID) interface{} {
				if p := manager.peers.Peer(fmt.Sprintf("%x", id[:8])); p != nil {
					return p.Info()
				}
				return nil
			},
		})
	}
	if len(manager.SubProtocols) == 0 {
		return nil, errIncompatibleConfig
	}
	// Construct the different synchronisation mechanisms
	manager.downloader = downloader.New(mode, chaindb, manager.eventMux, blockchain, nil, manager.removePeer)

	validator := func(header *types.Header) error {
		return engine.VerifyHeader(blockchain, header, true)
	}
	heighter := func() uint64 {
		return blockchain.CurrentBlock().NumberU64()
	}
	inserter := func(blocks types.Blocks) (int, error) {
		// If fast sync is running, deny importing weird blocks
		if atomic.LoadUint32(&manager.fastSync) == 1 {
			log.Warn("Discarded bad propagated block", "number", blocks[0].Number(), "hash", blocks[0].Hash())
			return 0, nil
		}
		atomic.StoreUint32(&manager.acceptTxs, 1) // Mark initial sync done on any fetcher import
		return manager.blockchain.InsertChain(blocks)
	}
	manager.fetcher = fetcher.New(blockchain.GetBlockByHash, validator, manager.BroadcastBlock, heighter, inserter, manager.removePeer)

	return manager, nil
}

func (pm *ProtocolManager) removePeer(id string) {
	// Short circuit if the peer was already removed
	peer := pm.peers.Peer(id)
	if peer == nil {
		return
	}
	log.Debug("Removing Ethereum peer", "peer", id)

	// Unregister the peer from the downloader and Ethereum peer set
	pm.downloader.UnregisterPeer(id)
	if err := pm.peers.Unregister(id); err != nil {
		log.Error("Peer removal failed", "peer", id, "err", err)
	}
	// Hard disconnect at the networking layer
	if peer != nil {
		peer.Peer.Disconnect(p2p.DiscUselessPeer)
	}
}

func (pm *ProtocolManager) Start(maxPeers int) {
	pm.maxPeers = maxPeers

	// broadcast transactions
<<<<<<< HEAD
	pm.txCh = make(chan core.TxPreEvent, txChanSize)
	pm.txSub = pm.txpool.SubscribeTxPreEvent(pm.txCh)
	go pm.txBroadcastLoop()

	if !pm.raftMode {
		// broadcast mined blocks
		pm.minedBlockSub = pm.eventMux.Subscribe(core.NewMinedBlockEvent{})
		go pm.minedBroadcastLoop()
	} else {
		// We set this immediately in raft mode to make sure the miner never drops
		// incoming txes. Raft mode doesn't use the fetcher or downloader, and so
		// this would never be set otherwise.
		atomic.StoreUint32(&pm.acceptTxs, 1)
	}
=======
	pm.txsCh = make(chan core.NewTxsEvent, txChanSize)
	pm.txsSub = pm.txpool.SubscribeNewTxsEvent(pm.txsCh)
	go pm.txBroadcastLoop()

	// broadcast mined blocks
	pm.minedBlockSub = pm.eventMux.Subscribe(core.NewMinedBlockEvent{})
	go pm.minedBroadcastLoop()
>>>>>>> 37685930

	// start sync handlers
	go pm.syncer()
	go pm.txsyncLoop()
}

func (pm *ProtocolManager) Stop() {
	log.Info("Stopping Ethereum protocol")

<<<<<<< HEAD
	pm.txSub.Unsubscribe() // quits txBroadcastLoop
	if !pm.raftMode {
		pm.minedBlockSub.Unsubscribe() // quits blockBroadcastLoop
	}
=======
	pm.txsSub.Unsubscribe()        // quits txBroadcastLoop
	pm.minedBlockSub.Unsubscribe() // quits blockBroadcastLoop
>>>>>>> 37685930

	// Quit the sync loop.
	// After this send has completed, no new peers will be accepted.
	pm.noMorePeers <- struct{}{}

	// Quit fetcher, txsyncLoop.
	close(pm.quitSync)

	// Disconnect existing sessions.
	// This also closes the gate for any new registrations on the peer set.
	// sessions which are already established but not added to pm.peers yet
	// will exit when they try to register.
	pm.peers.Close()

	// Wait for all peer handler goroutines and the loops to come down.
	pm.wg.Wait()

	log.Info("Ethereum protocol stopped")
}

func (pm *ProtocolManager) newPeer(pv int, p *p2p.Peer, rw p2p.MsgReadWriter) *peer {
	return newPeer(pv, p, newMeteredMsgWriter(rw))
}

// handle is the callback invoked to manage the life cycle of an eth peer. When
// this function terminates, the peer is disconnected.
func (pm *ProtocolManager) handle(p *peer) error {
	// Ignore maxPeers if this is a trusted peer
	if pm.peers.Len() >= pm.maxPeers && !p.Peer.Info().Network.Trusted {
		return p2p.DiscTooManyPeers
	}
	p.Log().Debug("Ethereum peer connected", "name", p.Name())

	// Execute the Ethereum handshake
	var (
		genesis = pm.blockchain.Genesis()
		head    = pm.blockchain.CurrentHeader()
		hash    = head.Hash()
		number  = head.Number.Uint64()
		td      = pm.blockchain.GetTd(hash, number)
	)
<<<<<<< HEAD
	if err := p.Handshake(pm.networkId, td, hash, genesis.Hash()); err != nil {
=======
	if err := p.Handshake(pm.networkID, td, hash, genesis.Hash()); err != nil {
>>>>>>> 37685930
		p.Log().Debug("Ethereum handshake failed", "err", err)
		return err
	}
	if rw, ok := p.rw.(*meteredMsgReadWriter); ok {
		rw.Init(p.version)
	}
	// Register the peer locally
	if err := pm.peers.Register(p); err != nil {
		p.Log().Error("Ethereum peer registration failed", "err", err)
		return err
	}
	defer pm.removePeer(p.id)

	// Register the peer in the downloader. If the downloader considers it banned, we disconnect
	if err := pm.downloader.RegisterPeer(p.id, p.version, p); err != nil {
		return err
	}
	// Propagate existing transactions. new transactions appearing
	// after this will be sent via broadcasts.
	pm.syncTransactions(p)

	// If we're DAO hard-fork aware, validate any remote peer with regard to the hard-fork
	if daoBlock := pm.chainconfig.DAOForkBlock; daoBlock != nil {
		// Request the peer's DAO fork header for extra-data validation
		if err := p.RequestHeadersByNumber(daoBlock.Uint64(), 1, 0, false); err != nil {
			return err
		}
		// Start a timer to disconnect if the peer doesn't reply in time
		p.forkDrop = time.AfterFunc(daoChallengeTimeout, func() {
			p.Log().Debug("Timed out DAO fork-check, dropping")
			pm.removePeer(p.id)
		})
		// Make sure it's cleaned up if the peer dies off
		defer func() {
			if p.forkDrop != nil {
				p.forkDrop.Stop()
				p.forkDrop = nil
			}
		}()
	}
	// main loop. handle incoming messages.
	for {
		if err := pm.handleMsg(p); err != nil {
			p.Log().Debug("Ethereum message handling failed", "err", err)
			return err
		}
	}
}

// handleMsg is invoked whenever an inbound message is received from a remote
// peer. The remote connection is torn down upon returning any error.
func (pm *ProtocolManager) handleMsg(p *peer) error {
	// Read the next message from the remote peer, and ensure it's fully consumed
	msg, err := p.rw.ReadMsg()
	if err != nil {
		return err
	}
	if msg.Size > ProtocolMaxMsgSize {
		return errResp(ErrMsgTooLarge, "%v > %v", msg.Size, ProtocolMaxMsgSize)
	}
	defer msg.Discard()

	if pm.raftMode {
		if msg.Code != TxMsg &&
			msg.Code != GetBlockHeadersMsg && msg.Code != BlockHeadersMsg &&
			msg.Code != GetBlockBodiesMsg && msg.Code != BlockBodiesMsg {

			log.Info("raft: ignoring message", "code", msg.Code)

			return nil
		}
	} else if handler, ok := pm.engine.(consensus.Handler); ok {
		pubKey, err := p.ID().Pubkey()
		if err != nil {
			return err
		}
		addr := crypto.PubkeyToAddress(*pubKey)
		handled, err := handler.HandleMsg(addr, msg)
		if handled {
			return err
		}
	}

	// Handle the message depending on its contents
	switch {
	case msg.Code == StatusMsg:
		// Status messages should never arrive after the handshake
		return errResp(ErrExtraStatusMsg, "uncontrolled status message")

	// Block header query, collect the requested headers and reply
	case msg.Code == GetBlockHeadersMsg:
		// Decode the complex header query
		var query getBlockHeadersData
		if err := msg.Decode(&query); err != nil {
			return errResp(ErrDecode, "%v: %v", msg, err)
		}
		hashMode := query.Origin.Hash != (common.Hash{})
		first := true
		maxNonCanonical := uint64(100)

		// Gather headers until the fetch or network limits is reached
		var (
			bytes   common.StorageSize
			headers []*types.Header
			unknown bool
		)
		for !unknown && len(headers) < int(query.Amount) && bytes < softResponseLimit && len(headers) < downloader.MaxHeaderFetch {
			// Retrieve the next header satisfying the query
			var origin *types.Header
			if hashMode {
				if first {
					first = false
					origin = pm.blockchain.GetHeaderByHash(query.Origin.Hash)
					if origin != nil {
						query.Origin.Number = origin.Number.Uint64()
					}
				} else {
					origin = pm.blockchain.GetHeader(query.Origin.Hash, query.Origin.Number)
				}
			} else {
				origin = pm.blockchain.GetHeaderByNumber(query.Origin.Number)
			}
			if origin == nil {
				break
			}
			headers = append(headers, origin)
			bytes += estHeaderRlpSize

			// Advance to the next header of the query
			switch {
			case hashMode && query.Reverse:
				// Hash based traversal towards the genesis block
				ancestor := query.Skip + 1
				if ancestor == 0 {
					unknown = true
				} else {
					query.Origin.Hash, query.Origin.Number = pm.blockchain.GetAncestor(query.Origin.Hash, query.Origin.Number, ancestor, &maxNonCanonical)
					unknown = (query.Origin.Hash == common.Hash{})
				}
			case hashMode && !query.Reverse:
				// Hash based traversal towards the leaf block
				var (
					current = origin.Number.Uint64()
					next    = current + query.Skip + 1
				)
				if next <= current {
					infos, _ := json.MarshalIndent(p.Peer.Info(), "", "  ")
					p.Log().Warn("GetBlockHeaders skip overflow attack", "current", current, "skip", query.Skip, "next", next, "attacker", infos)
					unknown = true
				} else {
					if header := pm.blockchain.GetHeaderByNumber(next); header != nil {
						nextHash := header.Hash()
						expOldHash, _ := pm.blockchain.GetAncestor(nextHash, next, query.Skip+1, &maxNonCanonical)
						if expOldHash == query.Origin.Hash {
							query.Origin.Hash, query.Origin.Number = nextHash, next
						} else {
							unknown = true
						}
					} else {
						unknown = true
					}
				}
			case query.Reverse:
				// Number based traversal towards the genesis block
				if query.Origin.Number >= query.Skip+1 {
					query.Origin.Number -= query.Skip + 1
				} else {
					unknown = true
				}

			case !query.Reverse:
				// Number based traversal towards the leaf block
				query.Origin.Number += query.Skip + 1
			}
		}
		return p.SendBlockHeaders(headers)

	case msg.Code == BlockHeadersMsg:
		// A batch of headers arrived to one of our previous requests
		var headers []*types.Header
		if err := msg.Decode(&headers); err != nil {
			return errResp(ErrDecode, "msg %v: %v", msg, err)
		}
		// If no headers were received, but we're expending a DAO fork check, maybe it's that
		if len(headers) == 0 && p.forkDrop != nil {
			// Possibly an empty reply to the fork header checks, sanity check TDs
			verifyDAO := true

			// If we already have a DAO header, we can check the peer's TD against it. If
			// the peer's ahead of this, it too must have a reply to the DAO check
			if daoHeader := pm.blockchain.GetHeaderByNumber(pm.chainconfig.DAOForkBlock.Uint64()); daoHeader != nil {
				if _, td := p.Head(); td.Cmp(pm.blockchain.GetTd(daoHeader.Hash(), daoHeader.Number.Uint64())) >= 0 {
					verifyDAO = false
				}
			}
			// If we're seemingly on the same chain, disable the drop timer
			if verifyDAO {
				p.Log().Debug("Seems to be on the same side of the DAO fork")
				p.forkDrop.Stop()
				p.forkDrop = nil
				return nil
			}
		}
		// Filter out any explicitly requested headers, deliver the rest to the downloader
		filter := len(headers) == 1
		if filter {
			// If it's a potential DAO fork check, validate against the rules
			if p.forkDrop != nil && pm.chainconfig.DAOForkBlock.Cmp(headers[0].Number) == 0 {
				// Disable the fork drop timer
				p.forkDrop.Stop()
				p.forkDrop = nil

				// Validate the header and either drop the peer or continue
				if err := misc.VerifyDAOHeaderExtraData(pm.chainconfig, headers[0]); err != nil {
					p.Log().Debug("Verified to be on the other side of the DAO fork, dropping")
					return err
				}
				p.Log().Debug("Verified to be on the same side of the DAO fork")
				return nil
			}
			// Irrelevant of the fork checks, send the header to the fetcher just in case
			headers = pm.fetcher.FilterHeaders(p.id, headers, time.Now())
		}
		if len(headers) > 0 || !filter {
			err := pm.downloader.DeliverHeaders(p.id, headers)
			if err != nil {
				log.Debug("Failed to deliver headers", "err", err)
			}
		}

	case msg.Code == GetBlockBodiesMsg:
		// Decode the retrieval message
		msgStream := rlp.NewStream(msg.Payload, uint64(msg.Size))
		if _, err := msgStream.List(); err != nil {
			return err
		}
		// Gather blocks until the fetch or network limits is reached
		var (
			hash   common.Hash
			bytes  int
			bodies []rlp.RawValue
		)
		for bytes < softResponseLimit && len(bodies) < downloader.MaxBlockFetch {
			// Retrieve the hash of the next block
			if err := msgStream.Decode(&hash); err == rlp.EOL {
				break
			} else if err != nil {
				return errResp(ErrDecode, "msg %v: %v", msg, err)
			}
			// Retrieve the requested block body, stopping if enough was found
			if data := pm.blockchain.GetBodyRLP(hash); len(data) != 0 {
				bodies = append(bodies, data)
				bytes += len(data)
			}
		}
		return p.SendBlockBodiesRLP(bodies)

	case msg.Code == BlockBodiesMsg:
		// A batch of block bodies arrived to one of our previous requests
		var request blockBodiesData
		if err := msg.Decode(&request); err != nil {
			return errResp(ErrDecode, "msg %v: %v", msg, err)
		}
		// Deliver them all to the downloader for queuing
		transactions := make([][]*types.Transaction, len(request))
		uncles := make([][]*types.Header, len(request))

		for i, body := range request {
			transactions[i] = body.Transactions
			uncles[i] = body.Uncles
		}
		// Filter out any explicitly requested bodies, deliver the rest to the downloader
		filter := len(transactions) > 0 || len(uncles) > 0
		if filter {
			transactions, uncles = pm.fetcher.FilterBodies(p.id, transactions, uncles, time.Now())
		}
		if len(transactions) > 0 || len(uncles) > 0 || !filter {
			err := pm.downloader.DeliverBodies(p.id, transactions, uncles)
			if err != nil {
				log.Debug("Failed to deliver bodies", "err", err)
			}
		}

	case p.version >= consensus.Eth63 && msg.Code == GetNodeDataMsg:
		// Decode the retrieval message
		msgStream := rlp.NewStream(msg.Payload, uint64(msg.Size))
		if _, err := msgStream.List(); err != nil {
			return err
		}
		// Gather state data until the fetch or network limits is reached
		var (
			hash  common.Hash
			bytes int
			data  [][]byte
		)
		for bytes < softResponseLimit && len(data) < downloader.MaxStateFetch {
			// Retrieve the hash of the next state entry
			if err := msgStream.Decode(&hash); err == rlp.EOL {
				break
			} else if err != nil {
				return errResp(ErrDecode, "msg %v: %v", msg, err)
			}
			// Retrieve the requested state entry, stopping if enough was found
			if entry, err := pm.blockchain.TrieNode(hash); err == nil {
				data = append(data, entry)
				bytes += len(entry)
			}
		}
		return p.SendNodeData(data)

	case p.version >= consensus.Eth63 && msg.Code == NodeDataMsg:
		// A batch of node state data arrived to one of our previous requests
		var data [][]byte
		if err := msg.Decode(&data); err != nil {
			return errResp(ErrDecode, "msg %v: %v", msg, err)
		}
		// Deliver all to the downloader
		if err := pm.downloader.DeliverNodeData(p.id, data); err != nil {
			log.Debug("Failed to deliver node state data", "err", err)
		}

	case p.version >= consensus.Eth63 && msg.Code == GetReceiptsMsg:
		// Decode the retrieval message
		msgStream := rlp.NewStream(msg.Payload, uint64(msg.Size))
		if _, err := msgStream.List(); err != nil {
			return err
		}
		// Gather state data until the fetch or network limits is reached
		var (
			hash     common.Hash
			bytes    int
			receipts []rlp.RawValue
		)
		for bytes < softResponseLimit && len(receipts) < downloader.MaxReceiptFetch {
			// Retrieve the hash of the next block
			if err := msgStream.Decode(&hash); err == rlp.EOL {
				break
			} else if err != nil {
				return errResp(ErrDecode, "msg %v: %v", msg, err)
			}
			// Retrieve the requested block's receipts, skipping if unknown to us
			results := pm.blockchain.GetReceiptsByHash(hash)
			if results == nil {
				if header := pm.blockchain.GetHeaderByHash(hash); header == nil || header.ReceiptHash != types.EmptyRootHash {
					continue
				}
			}
			// If known, encode and queue for response packet
			if encoded, err := rlp.EncodeToBytes(results); err != nil {
				log.Error("Failed to encode receipt", "err", err)
			} else {
				receipts = append(receipts, encoded)
				bytes += len(encoded)
			}
		}
		return p.SendReceiptsRLP(receipts)

	case p.version >= consensus.Eth63 && msg.Code == ReceiptsMsg:
		// A batch of receipts arrived to one of our previous requests
		var receipts [][]*types.Receipt
		if err := msg.Decode(&receipts); err != nil {
			return errResp(ErrDecode, "msg %v: %v", msg, err)
		}
		// Deliver all to the downloader
		if err := pm.downloader.DeliverReceipts(p.id, receipts); err != nil {
			log.Debug("Failed to deliver receipts", "err", err)
		}

	case msg.Code == NewBlockHashesMsg:
		var announces newBlockHashesData
		if err := msg.Decode(&announces); err != nil {
			return errResp(ErrDecode, "%v: %v", msg, err)
		}
		// Mark the hashes as present at the remote node
		for _, block := range announces {
			p.MarkBlock(block.Hash)
		}
		// Schedule all the unknown hashes for retrieval
		unknown := make(newBlockHashesData, 0, len(announces))
		for _, block := range announces {
			if !pm.blockchain.HasBlock(block.Hash, block.Number) {
				unknown = append(unknown, block)
			}
		}
		for _, block := range unknown {
			pm.fetcher.Notify(p.id, block.Hash, block.Number, time.Now(), p.RequestOneHeader, p.RequestBodies)
		}

	case msg.Code == NewBlockMsg:
		// Retrieve and decode the propagated block
		var request newBlockData
		if err := msg.Decode(&request); err != nil {
			return errResp(ErrDecode, "%v: %v", msg, err)
		}
		request.Block.ReceivedAt = msg.ReceivedAt
		request.Block.ReceivedFrom = p

		// Mark the peer as owning the block and schedule it for import
		p.MarkBlock(request.Block.Hash())
		pm.fetcher.Enqueue(p.id, request.Block)

		// Assuming the block is importable by the peer, but possibly not yet done so,
		// calculate the head hash and TD that the peer truly must have.
		var (
			trueHead = request.Block.ParentHash()
			trueTD   = new(big.Int).Sub(request.TD, request.Block.Difficulty())
		)
		// Update the peers total difficulty if better than the previous
		if _, td := p.Head(); trueTD.Cmp(td) > 0 {
			p.SetHead(trueHead, trueTD)

			// Schedule a sync if above ours. Note, this will not fire a sync for a gap of
			// a singe block (as the true TD is below the propagated block), however this
			// scenario should easily be covered by the fetcher.
			currentBlock := pm.blockchain.CurrentBlock()
			if trueTD.Cmp(pm.blockchain.GetTd(currentBlock.Hash(), currentBlock.NumberU64())) > 0 {
				go pm.synchronise(p)
			}
		}

	case msg.Code == TxMsg:
		// Transactions arrived, make sure we have a valid and fresh chain to handle them
		if atomic.LoadUint32(&pm.acceptTxs) == 0 {
			break
		}
		// Transactions can be processed, parse all of them and deliver to the pool
		var txs []*types.Transaction
		if err := msg.Decode(&txs); err != nil {
			return errResp(ErrDecode, "msg %v: %v", msg, err)
		}
		for i, tx := range txs {
			// Validate and mark the remote transaction
			if tx == nil {
				return errResp(ErrDecode, "transaction %d is nil", i)
			}
			p.MarkTransaction(tx.Hash())
		}
		pm.txpool.AddRemotes(txs)

	default:
		return errResp(ErrInvalidMsgCode, "%v", msg.Code)
	}
	return nil
}

func (pm *ProtocolManager) Enqueue(id string, block *types.Block) {
	pm.fetcher.Enqueue(id, block)
}

// BroadcastBlock will either propagate a block to a subset of it's peers, or
// will only announce it's availability (depending what's requested).
func (pm *ProtocolManager) BroadcastBlock(block *types.Block, propagate bool) {
	hash := block.Hash()
	peers := pm.peers.PeersWithoutBlock(hash)

	// If propagation is requested, send to a subset of the peer
	if propagate {
		// Calculate the TD of the block (it's not imported yet, so block.Td is not valid)
		var td *big.Int
		if parent := pm.blockchain.GetBlock(block.ParentHash(), block.NumberU64()-1); parent != nil {
			td = new(big.Int).Add(block.Difficulty(), pm.blockchain.GetTd(block.ParentHash(), block.NumberU64()-1))
		} else {
			log.Error("Propagating dangling block", "number", block.Number(), "hash", hash)
			return
		}
		// Send the block to a subset of our peers
		transfer := peers[:int(math.Sqrt(float64(len(peers))))]
		for _, peer := range transfer {
			peer.AsyncSendNewBlock(block, td)
		}
		log.Trace("Propagated block", "hash", hash, "recipients", len(transfer), "duration", common.PrettyDuration(time.Since(block.ReceivedAt)))
		return
	}
	// Otherwise if the block is indeed in out own chain, announce it
	if pm.blockchain.HasBlock(hash, block.NumberU64()) {
		for _, peer := range peers {
			peer.AsyncSendNewBlockHash(block)
		}
		log.Trace("Announced block", "hash", hash, "recipients", len(peers), "duration", common.PrettyDuration(time.Since(block.ReceivedAt)))
	}
}

// BroadcastTxs will propagate a batch of transactions to all peers which are not known to
// already have the given transaction.
<<<<<<< HEAD
func (pm *ProtocolManager) BroadcastTx(hash common.Hash, tx *types.Transaction) {
	// Broadcast transaction to a batch of peers not knowing about it
	peers := pm.peers.PeersWithoutTx(hash)
	// NOTE: Raft-based consensus currently assumes that geth broadcasts
	// transactions to all peers in the network. A previous comment here
	// indicated that this logic might change in the future to only send to a
	// subset of peers. If this change occurs upstream, a merge conflict should
	// arise here, and we should add logic to send to *all* peers in raft mode.
	for _, peer := range peers {
		peer.SendTransactions(types.Transactions{tx})
	}
	log.Trace("Broadcast transaction", "hash", hash, "recipients", len(peers))
=======
func (pm *ProtocolManager) BroadcastTxs(txs types.Transactions) {
	var txset = make(map[*peer]types.Transactions)

	// Broadcast transactions to a batch of peers not knowing about it
	for _, tx := range txs {
		peers := pm.peers.PeersWithoutTx(tx.Hash())
		for _, peer := range peers {
			txset[peer] = append(txset[peer], tx)
		}
		log.Trace("Broadcast transaction", "hash", tx.Hash(), "recipients", len(peers))
	}
	// FIXME include this again: peers = peers[:int(math.Sqrt(float64(len(peers))))]
	for peer, txs := range txset {
		peer.AsyncSendTransactions(txs)
	}
>>>>>>> 37685930
}

// Mined broadcast loop
func (pm *ProtocolManager) minedBroadcastLoop() {
	// automatically stops if unsubscribe
	for obj := range pm.minedBlockSub.Chan() {
		switch ev := obj.Data.(type) {
		case core.NewMinedBlockEvent:
			pm.BroadcastBlock(ev.Block, true)  // First propagate block to peers
			pm.BroadcastBlock(ev.Block, false) // Only then announce to the rest
		}
	}
}

func (pm *ProtocolManager) txBroadcastLoop() {
	for {
		select {
<<<<<<< HEAD
		case event := <-pm.txCh:
			pm.BroadcastTx(event.Tx.Hash(), event.Tx)

		// Err() channel will be closed when unsubscribing.
		case <-pm.txSub.Err():
=======
		case event := <-pm.txsCh:
			pm.BroadcastTxs(event.Txs)

		// Err() channel will be closed when unsubscribing.
		case <-pm.txsSub.Err():
>>>>>>> 37685930
			return
		}
	}
}

// NodeInfo represents a short summary of the Ethereum sub-protocol metadata
// known about the host peer.
type NodeInfo struct {
	Network    uint64              `json:"network"`    // Ethereum network ID (1=Frontier, 2=Morden, Ropsten=3, Rinkeby=4)
	Difficulty *big.Int            `json:"difficulty"` // Total difficulty of the host's blockchain
	Genesis    common.Hash         `json:"genesis"`    // SHA3 hash of the host's genesis block
	Config     *params.ChainConfig `json:"config"`     // Chain configuration for the fork rules
	Head       common.Hash         `json:"head"`       // SHA3 hash of the host's best owned block
}

// NodeInfo retrieves some protocol metadata about the running host node.
func (pm *ProtocolManager) NodeInfo() *NodeInfo {
	currentBlock := pm.blockchain.CurrentBlock()
	return &NodeInfo{
<<<<<<< HEAD
		Network:    pm.networkId,
=======
		Network:    pm.networkID,
>>>>>>> 37685930
		Difficulty: pm.blockchain.GetTd(currentBlock.Hash(), currentBlock.NumberU64()),
		Genesis:    pm.blockchain.Genesis().Hash(),
		Config:     pm.blockchain.Config(),
		Head:       currentBlock.Hash(),
	}
}

func (self *ProtocolManager) FindPeers(targets map[common.Address]bool) map[common.Address]consensus.Peer {
	m := make(map[common.Address]consensus.Peer)
	for _, p := range self.peers.Peers() {
		pubKey, err := p.ID().Pubkey()
		if err != nil {
			continue
		}
		addr := crypto.PubkeyToAddress(*pubKey)
		if targets[addr] {
			m[addr] = p
		}
	}
	return m
}<|MERGE_RESOLUTION|>--- conflicted
+++ resolved
@@ -47,11 +47,7 @@
 	softResponseLimit = 2 * 1024 * 1024 // Target maximum size of returned blocks, headers or node data.
 	estHeaderRlpSize  = 500             // Approximate size of an RLP encoded block header
 
-<<<<<<< HEAD
-	// txChanSize is the size of channel listening to TxPreEvent.
-=======
 	// txChanSize is the size of channel listening to NewTxsEvent.
->>>>>>> 37685930
 	// The number is referenced from the size of tx pool.
 	txChanSize = 4096
 )
@@ -69,21 +65,13 @@
 }
 
 type ProtocolManager struct {
-<<<<<<< HEAD
-	networkId uint64
-=======
 	networkID uint64
->>>>>>> 37685930
 
 	fastSync  uint32 // Flag whether fast sync is enabled (gets disabled if we already have blocks)
 	acceptTxs uint32 // Flag whether we're considered synchronised (enables transaction processing)
 
 	txpool      txPool
 	blockchain  *core.BlockChain
-<<<<<<< HEAD
-	chaindb     ethdb.Database
-=======
->>>>>>> 37685930
 	chainconfig *params.ChainConfig
 	maxPeers    int
 
@@ -94,13 +82,8 @@
 	SubProtocols []p2p.Protocol
 
 	eventMux      *event.TypeMux
-<<<<<<< HEAD
-	txCh          chan core.TxPreEvent
-	txSub         event.Subscription
-=======
 	txsCh         chan core.NewTxsEvent
 	txsSub        event.Subscription
->>>>>>> 37685930
 	minedBlockSub *event.TypeMuxSubscription
 
 	// channels for fetcher, syncer, txsyncLoop
@@ -112,21 +95,14 @@
 	// wait group is used for graceful shutdowns during downloading
 	// and processing
 	wg sync.WaitGroup
-<<<<<<< HEAD
 
 	raftMode bool
 	engine   consensus.Engine
-=======
->>>>>>> 37685930
 }
 
 // NewProtocolManager returns a new Ethereum sub protocol manager. The Ethereum sub protocol manages peers capable
 // with the Ethereum network.
-<<<<<<< HEAD
-func NewProtocolManager(config *params.ChainConfig, mode downloader.SyncMode, networkId uint64, mux *event.TypeMux, txpool txPool, engine consensus.Engine, blockchain *core.BlockChain, chaindb ethdb.Database, raftMode bool) (*ProtocolManager, error) {
-=======
 func NewProtocolManager(config *params.ChainConfig, mode downloader.SyncMode, networkID uint64, mux *event.TypeMux, txpool txPool, engine consensus.Engine, blockchain *core.BlockChain, chaindb ethdb.Database) (*ProtocolManager, error) {
->>>>>>> 37685930
 	// Create the protocol manager with the base fields
 	manager := &ProtocolManager{
 		networkID:   networkID,
@@ -240,9 +216,8 @@
 	pm.maxPeers = maxPeers
 
 	// broadcast transactions
-<<<<<<< HEAD
-	pm.txCh = make(chan core.TxPreEvent, txChanSize)
-	pm.txSub = pm.txpool.SubscribeTxPreEvent(pm.txCh)
+	pm.txsCh = make(chan core.NewTxsEvent, txChanSize)
+	pm.txsSub = pm.txpool.SubscribeNewTxsEvent(pm.txsCh)
 	go pm.txBroadcastLoop()
 
 	if !pm.raftMode {
@@ -255,15 +230,6 @@
 		// this would never be set otherwise.
 		atomic.StoreUint32(&pm.acceptTxs, 1)
 	}
-=======
-	pm.txsCh = make(chan core.NewTxsEvent, txChanSize)
-	pm.txsSub = pm.txpool.SubscribeNewTxsEvent(pm.txsCh)
-	go pm.txBroadcastLoop()
-
-	// broadcast mined blocks
-	pm.minedBlockSub = pm.eventMux.Subscribe(core.NewMinedBlockEvent{})
-	go pm.minedBroadcastLoop()
->>>>>>> 37685930
 
 	// start sync handlers
 	go pm.syncer()
@@ -273,15 +239,10 @@
 func (pm *ProtocolManager) Stop() {
 	log.Info("Stopping Ethereum protocol")
 
-<<<<<<< HEAD
 	pm.txSub.Unsubscribe() // quits txBroadcastLoop
 	if !pm.raftMode {
 		pm.minedBlockSub.Unsubscribe() // quits blockBroadcastLoop
 	}
-=======
-	pm.txsSub.Unsubscribe()        // quits txBroadcastLoop
-	pm.minedBlockSub.Unsubscribe() // quits blockBroadcastLoop
->>>>>>> 37685930
 
 	// Quit the sync loop.
 	// After this send has completed, no new peers will be accepted.
@@ -323,11 +284,7 @@
 		number  = head.Number.Uint64()
 		td      = pm.blockchain.GetTd(hash, number)
 	)
-<<<<<<< HEAD
-	if err := p.Handshake(pm.networkId, td, hash, genesis.Hash()); err != nil {
-=======
 	if err := p.Handshake(pm.networkID, td, hash, genesis.Hash()); err != nil {
->>>>>>> 37685930
 		p.Log().Debug("Ethereum handshake failed", "err", err)
 		return err
 	}
@@ -810,26 +767,19 @@
 	}
 }
 
+
 // BroadcastTxs will propagate a batch of transactions to all peers which are not known to
 // already have the given transaction.
-<<<<<<< HEAD
-func (pm *ProtocolManager) BroadcastTx(hash common.Hash, tx *types.Transaction) {
-	// Broadcast transaction to a batch of peers not knowing about it
-	peers := pm.peers.PeersWithoutTx(hash)
+func (pm *ProtocolManager) BroadcastTxs(txs types.Transactions) {
+	var txset = make(map[*peer]types.Transactions)
+
+	// Broadcast transactions to a batch of peers not knowing about it
 	// NOTE: Raft-based consensus currently assumes that geth broadcasts
 	// transactions to all peers in the network. A previous comment here
 	// indicated that this logic might change in the future to only send to a
 	// subset of peers. If this change occurs upstream, a merge conflict should
 	// arise here, and we should add logic to send to *all* peers in raft mode.
-	for _, peer := range peers {
-		peer.SendTransactions(types.Transactions{tx})
-	}
-	log.Trace("Broadcast transaction", "hash", hash, "recipients", len(peers))
-=======
-func (pm *ProtocolManager) BroadcastTxs(txs types.Transactions) {
-	var txset = make(map[*peer]types.Transactions)
-
-	// Broadcast transactions to a batch of peers not knowing about it
+
 	for _, tx := range txs {
 		peers := pm.peers.PeersWithoutTx(tx.Hash())
 		for _, peer := range peers {
@@ -841,7 +791,6 @@
 	for peer, txs := range txset {
 		peer.AsyncSendTransactions(txs)
 	}
->>>>>>> 37685930
 }
 
 // Mined broadcast loop
@@ -859,19 +808,11 @@
 func (pm *ProtocolManager) txBroadcastLoop() {
 	for {
 		select {
-<<<<<<< HEAD
-		case event := <-pm.txCh:
-			pm.BroadcastTx(event.Tx.Hash(), event.Tx)
-
-		// Err() channel will be closed when unsubscribing.
-		case <-pm.txSub.Err():
-=======
 		case event := <-pm.txsCh:
 			pm.BroadcastTxs(event.Txs)
 
 		// Err() channel will be closed when unsubscribing.
 		case <-pm.txsSub.Err():
->>>>>>> 37685930
 			return
 		}
 	}
@@ -891,11 +832,7 @@
 func (pm *ProtocolManager) NodeInfo() *NodeInfo {
 	currentBlock := pm.blockchain.CurrentBlock()
 	return &NodeInfo{
-<<<<<<< HEAD
-		Network:    pm.networkId,
-=======
 		Network:    pm.networkID,
->>>>>>> 37685930
 		Difficulty: pm.blockchain.GetTd(currentBlock.Hash(), currentBlock.NumberU64()),
 		Genesis:    pm.blockchain.Genesis().Hash(),
 		Config:     pm.blockchain.Config(),
