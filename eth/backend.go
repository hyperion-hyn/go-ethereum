--- conflicted
+++ resolved
@@ -90,9 +90,8 @@
 	networkID     uint64
 	netRPCService *ethapi.PublicNetAPI
 
-<<<<<<< HEAD
 	p2pServer *p2p.Server
-=======
+
 	lock sync.RWMutex // Protects the variadic fields (e.g. gas price and etherbase)
 }
 
@@ -105,9 +104,13 @@
 	s.lesServer = ls
 	ls.SetBloomBitsIndexer(s.bloomIndexer)
 }
->>>>>>> 0399830e
-
-	lock sync.RWMutex // Protects the variadic fields (e.g. gas price and etherbase)
+
+// SetClient sets a rpc client which connecting to our local node.
+func (s *Ethereum) SetContractBackend(backend bind.ContractBackend) {
+	// Pass the rpc client to les server if it is enabled.
+	if s.lesServer != nil {
+		s.lesServer.SetContractBackend(backend)
+	}
 }
 
 // New creates a new Ethereum object (including the
@@ -147,12 +150,13 @@
 	log.Info("Initialised chain configuration", "config", chainConfig)
 
 	eth := &Ethereum{
-<<<<<<< HEAD
+		ctx:            ctx,
 		config:            config,
+		chainConfig:    chainConfig,
 		chainDb:           chainDb,
 		eventMux:          stack.EventMux(),
 		accountManager:    stack.AccountManager(),
-		engine:            CreateConsensusEngine(stack, chainConfig, &config.Ethash, config.Miner.Notify, config.Miner.Noverify, chainDb),
+		engine:            CreateConsensusEngine(stack, chainConfig, config, config.Miner.Notify, config.Miner.Noverify, chainDb),
 		closeBloomHandler: make(chan struct{}),
 		networkID:         config.NetworkId,
 		gasPrice:          config.Miner.GasPrice,
@@ -160,21 +164,6 @@
 		bloomRequests:     make(chan chan *bloombits.Retrieval),
 		bloomIndexer:      NewBloomIndexer(chainDb, params.BloomBitsBlocks, params.BloomConfirms),
 		p2pServer:         stack.Server(),
-=======
-		ctx:            ctx,
-		config:         config,
-		chainConfig:    chainConfig,
-		chainDb:        chainDb,
-		eventMux:       ctx.EventMux,
-		accountManager: ctx.AccountManager,
-		engine:         CreateConsensusEngine(ctx, chainConfig, config, config.Miner.Notify, config.Miner.Noverify, chainDb),
-		shutdownChan:   make(chan bool),
-		networkID:      config.NetworkId,
-		gasPrice:       config.Miner.GasPrice,
-		etherbase:      config.Miner.Etherbase,
-		bloomRequests:  make(chan chan *bloombits.Retrieval),
-		bloomIndexer:   NewBloomIndexer(chainDb, params.BloomBitsBlocks, params.BloomConfirms),
->>>>>>> 0399830e
 	}
 
 	bcVersion := rawdb.ReadDatabaseVersion(chainDb)
@@ -283,11 +272,7 @@
 }
 
 // CreateConsensusEngine creates the required type of consensus engine instance for an Ethereum service
-<<<<<<< HEAD
-func CreateConsensusEngine(stack *node.Node, chainConfig *params.ChainConfig, config *ethash.Config, notify []string, noverify bool, db ethdb.Database) consensus.Engine {
-=======
-func CreateConsensusEngine(ctx *node.ServiceContext, chainConfig *params.ChainConfig, config *Config, notify []string, noverify bool, db ethdb.Database) consensus.Engine {
->>>>>>> 0399830e
+func CreateConsensusEngine(stack *node.Node, chainConfig *params.ChainConfig, config *Config, notify []string, noverify bool, db ethdb.Database) consensus.Engine {
 	// If proof-of-authority is requested, set it up
 	if chainConfig.Clique != nil {
 		return clique.New(chainConfig.Clique, db)
@@ -327,23 +312,14 @@
 		return ethash.NewShared()
 	default:
 		engine := ethash.New(ethash.Config{
-<<<<<<< HEAD
-			CacheDir:         stack.ResolvePath(config.CacheDir),
-			CachesInMem:      config.CachesInMem,
-			CachesOnDisk:     config.CachesOnDisk,
+			CacheDir:         stack.ResolvePath(config.Ethash.CacheDir),
+			CachesInMem:      config.Ethash.CachesInMem,
+			CachesOnDisk:     config.Ethash.CachesOnDisk,
 			CachesLockMmap:   config.CachesLockMmap,
-			DatasetDir:       config.DatasetDir,
-			DatasetsInMem:    config.DatasetsInMem,
-			DatasetsOnDisk:   config.DatasetsOnDisk,
+			DatasetDir:       config.Ethash.DatasetDir,
+			DatasetsInMem:    config.Ethash.DatasetsInMem,
+			DatasetsOnDisk:   config.Ethash.DatasetsOnDisk,
 			DatasetsLockMmap: config.DatasetsLockMmap,
-=======
-			CacheDir:       ctx.ResolvePath(config.Ethash.CacheDir),
-			CachesInMem:    config.Ethash.CachesInMem,
-			CachesOnDisk:   config.Ethash.CachesOnDisk,
-			DatasetDir:     config.Ethash.DatasetDir,
-			DatasetsInMem:  config.Ethash.DatasetsInMem,
-			DatasetsOnDisk: config.Ethash.DatasetsOnDisk,
->>>>>>> 0399830e
 		}, notify, noverify)
 		engine.SetThreads(-1) // Disable CPU mining
 		return engine
