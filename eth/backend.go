--- conflicted
+++ resolved
@@ -90,24 +90,14 @@
 	networkID     uint64
 	netRPCService *ethapi.PublicNetAPI
 
-<<<<<<< HEAD
+	p2pServer *p2p.Server
+
 	lock sync.RWMutex // Protects the variadic fields (e.g. gas price and etherbase)
 }
 
 // HACK(joel) this was added just to make the eth chain config visible to RegisterRaftService
 func (s *Ethereum) ChainConfig() *params.ChainConfig {
 	return s.chainConfig
-}
-
-func (s *Ethereum) AddLesServer(ls LesServer) {
-	s.lesServer = ls
-	ls.SetBloomBitsIndexer(s.bloomIndexer)
-}
-=======
-	p2pServer *p2p.Server
->>>>>>> a70a79b2
-
-	lock sync.RWMutex // Protects the variadic fields (e.g. gas price and etherbase)
 }
 
 // New creates a new Ethereum object (including the
@@ -147,26 +137,13 @@
 	log.Info("Initialised chain configuration", "config", chainConfig)
 
 	eth := &Ethereum{
-<<<<<<< HEAD
 		ctx:            ctx,
-		config:         config,
+		config:            config,
 		chainConfig:    chainConfig,
-		chainDb:        chainDb,
-		eventMux:       ctx.EventMux,
-		accountManager: ctx.AccountManager,
-		engine:         CreateConsensusEngine(ctx, chainConfig, config, config.Miner.Notify, config.Miner.Noverify, chainDb),
-		shutdownChan:   make(chan bool),
-		networkID:      config.NetworkId,
-		gasPrice:       config.Miner.GasPrice,
-		etherbase:      config.Miner.Etherbase,
-		bloomRequests:  make(chan chan *bloombits.Retrieval),
-		bloomIndexer:   NewBloomIndexer(chainDb, params.BloomBitsBlocks, params.BloomConfirms),
-=======
-		config:            config,
 		chainDb:           chainDb,
 		eventMux:          stack.EventMux(),
 		accountManager:    stack.AccountManager(),
-		engine:            CreateConsensusEngine(stack, chainConfig, &config.Ethash, config.Miner.Notify, config.Miner.Noverify, chainDb),
+		engine:            CreateConsensusEngine(stack, chainConfig, config, config.Miner.Notify, config.Miner.Noverify, chainDb),
 		closeBloomHandler: make(chan struct{}),
 		networkID:         config.NetworkId,
 		gasPrice:          config.Miner.GasPrice,
@@ -174,7 +151,6 @@
 		bloomRequests:     make(chan chan *bloombits.Retrieval),
 		bloomIndexer:      NewBloomIndexer(chainDb, params.BloomBitsBlocks, params.BloomConfirms),
 		p2pServer:         stack.Server(),
->>>>>>> a70a79b2
 	}
 
 	bcVersion := rawdb.ReadDatabaseVersion(chainDb)
@@ -283,11 +259,7 @@
 }
 
 // CreateConsensusEngine creates the required type of consensus engine instance for an Ethereum service
-<<<<<<< HEAD
-func CreateConsensusEngine(ctx *node.ServiceContext, chainConfig *params.ChainConfig, config *Config, notify []string, noverify bool, db ethdb.Database) consensus.Engine {
-=======
-func CreateConsensusEngine(stack *node.Node, chainConfig *params.ChainConfig, config *ethash.Config, notify []string, noverify bool, db ethdb.Database) consensus.Engine {
->>>>>>> a70a79b2
+func CreateConsensusEngine(stack *node.Node, chainConfig *params.ChainConfig, config *Config, notify []string, noverify bool, db ethdb.Database) consensus.Engine {
 	// If proof-of-authority is requested, set it up
 	if chainConfig.Clique != nil {
 		return clique.New(chainConfig.Clique, db)
@@ -327,23 +299,14 @@
 		return ethash.NewShared()
 	default:
 		engine := ethash.New(ethash.Config{
-<<<<<<< HEAD
-			CacheDir:       ctx.ResolvePath(config.Ethash.CacheDir),
-			CachesInMem:    config.Ethash.CachesInMem,
-			CachesOnDisk:   config.Ethash.CachesOnDisk,
-			DatasetDir:     config.Ethash.DatasetDir,
-			DatasetsInMem:  config.Ethash.DatasetsInMem,
-			DatasetsOnDisk: config.Ethash.DatasetsOnDisk,
-=======
-			CacheDir:         stack.ResolvePath(config.CacheDir),
-			CachesInMem:      config.CachesInMem,
-			CachesOnDisk:     config.CachesOnDisk,
+			CacheDir:         stack.ResolvePath(config.Ethash.CacheDir),
+			CachesInMem:      config.Ethash.CachesInMem,
+			CachesOnDisk:     config.Ethash.CachesOnDisk,
 			CachesLockMmap:   config.CachesLockMmap,
-			DatasetDir:       config.DatasetDir,
-			DatasetsInMem:    config.DatasetsInMem,
-			DatasetsOnDisk:   config.DatasetsOnDisk,
+			DatasetDir:       config.Ethash.DatasetDir,
+			DatasetsInMem:    config.Ethash.DatasetsInMem,
+			DatasetsOnDisk:   config.Ethash.DatasetsOnDisk,
 			DatasetsLockMmap: config.DatasetsLockMmap,
->>>>>>> a70a79b2
 		}, notify, noverify)
 		engine.SetThreads(-1) // Disable CPU mining
 		return engine
