--- conflicted
+++ resolved
@@ -265,10 +265,6 @@
 	if chainConfig.Clique != nil {
 		return clique.New(chainConfig.Clique, db)
 	}
-<<<<<<< HEAD
-=======
-
->>>>>>> 1f7eb254
 	// If Istanbul is requested, set it up
 	if chainConfig.Istanbul != nil {
 		if chainConfig.Istanbul.Epoch != 0 {
