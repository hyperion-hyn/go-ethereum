// Copyright 2016 The go-ethereum Authors
// This file is part of the go-ethereum library.
//
// The go-ethereum library is free software: you can redistribute it and/or modify
// it under the terms of the GNU Lesser General Public License as published by
// the Free Software Foundation, either version 3 of the License, or
// (at your option) any later version.
//
// The go-ethereum library is distributed in the hope that it will be useful,
// but WITHOUT ANY WARRANTY; without even the implied warranty of
// MERCHANTABILITY or FITNESS FOR A PARTICULAR PURPOSE. See the
// GNU Lesser General Public License for more details.
//
// You should have received a copy of the GNU Lesser General Public License
// along with the go-ethereum library. If not, see <http://www.gnu.org/licenses/>.

package core

import (
	"github.com/ethereum/go-ethereum/params"
	"github.com/ethereum/go-ethereum/staking/types/restaking"
	"math/big"

	"github.com/ethereum/go-ethereum/common"
	"github.com/ethereum/go-ethereum/consensus"
	"github.com/ethereum/go-ethereum/core/types"
	"github.com/ethereum/go-ethereum/core/vm"
	"github.com/ethereum/go-ethereum/ethdb"
)

// ChainContext supports retrieving headers and consensus parameters from the
// current blockchain to be used during transaction processing.
type ChainContext interface {
	// Engine retrieves the chain's consensus engine.
	Engine() consensus.Engine

	// Database retrieves the blockchain's database.
	Database() ethdb.Database

	// GetHeader returns the hash corresponding to their hash.
	GetHeader(common.Hash, uint64) *types.Header

	// ATLAS
	ReadValidatorAtEpoch(*big.Int, common.Address) (*restaking.Storage_ValidatorWrapper_, error)
	ReadValidatorAtEpochOrCurrentBlock(*big.Int, common.Address) (*restaking.Storage_ValidatorWrapper_, error)
	ReadCommitteeAtEpoch(epoch *big.Int) (*restaking.Storage_Committee_, error)
	Config() *params.ChainConfig
}

// NewEVMContext creates a new context for use in the EVM.
func NewEVMContext(msg Message, header *types.Header, chain ChainContext, author *common.Address) vm.Context {
	// If we don't have an explicit author (i.e. not mining), extract from the header
	var beneficiary common.Address
	if author == nil {
		beneficiary, _ = chain.Engine().Author(header) // Ignore error, we're past header validation
	} else {
		beneficiary = *author
	}
	return vm.Context{
		CanTransfer: CanTransfer,
		Transfer:    Transfer,
		GetHash:     GetHashFn(header, chain),
		Origin:      msg.From(),
		Coinbase:    beneficiary,
		BlockNumber: new(big.Int).Set(header.Number),
		Time:        new(big.Int).SetUint64(header.Time),
		Difficulty:  new(big.Int).Set(header.Difficulty),
		GasLimit:    header.GasLimit,
		GasPrice:    new(big.Int).Set(msg.GasPrice()),
<<<<<<< HEAD
		EpochNumber: header.Epoch, //ATLAS
=======
		EpochNumber: header.Epoch(),
>>>>>>> d6f2c025
	}
}

// GetHashFn returns a GetHashFunc which retrieves header hashes by number
func GetHashFn(ref *types.Header, chain ChainContext) func(n uint64) common.Hash {
	// Cache will initially contain [refHash.parent],
	// Then fill up with [refHash.p, refHash.pp, refHash.ppp, ...]
	var cache []common.Hash

	return func(n uint64) common.Hash {
		// If there's no hash cache yet, make one
		if len(cache) == 0 {
			cache = append(cache, ref.ParentHash)
		}
		if idx := ref.Number.Uint64() - n - 1; idx < uint64(len(cache)) {
			return cache[idx]
		}
		// No luck in the cache, but we can start iterating from the last element we already know
		lastKnownHash := cache[len(cache)-1]
		lastKnownNumber := ref.Number.Uint64() - uint64(len(cache))

		for {
			header := chain.GetHeader(lastKnownHash, lastKnownNumber)
			if header == nil {
				break
			}
			cache = append(cache, header.ParentHash)
			lastKnownHash = header.ParentHash
			lastKnownNumber = header.Number.Uint64() - 1
			if n == lastKnownNumber {
				return lastKnownHash
			}
		}
		return common.Hash{}
	}
}

// CanTransfer checks whether there are enough funds in the address' account to make a transfer.
// This does not take the necessary gas in to account to make the transfer valid.
func CanTransfer(db vm.StateDB, addr common.Address, amount *big.Int) bool {
	return db.GetBalance(addr).Cmp(amount) >= 0
}

// Transfer subtracts amount from sender and adds amount to recipient using the given Db
func Transfer(db vm.StateDB, sender, recipient common.Address, amount *big.Int) {
	db.SubBalance(sender, amount)
	db.AddBalance(recipient, amount)
}<|MERGE_RESOLUTION|>--- conflicted
+++ resolved
@@ -17,8 +17,6 @@
 package core
 
 import (
-	"github.com/ethereum/go-ethereum/params"
-	"github.com/ethereum/go-ethereum/staking/types/restaking"
 	"math/big"
 
 	"github.com/ethereum/go-ethereum/common"
@@ -26,6 +24,8 @@
 	"github.com/ethereum/go-ethereum/core/types"
 	"github.com/ethereum/go-ethereum/core/vm"
 	"github.com/ethereum/go-ethereum/ethdb"
+	"github.com/ethereum/go-ethereum/params"
+	"github.com/ethereum/go-ethereum/staking/types/restaking"
 )
 
 // ChainContext supports retrieving headers and consensus parameters from the
@@ -34,13 +34,12 @@
 	// Engine retrieves the chain's consensus engine.
 	Engine() consensus.Engine
 
-	// Database retrieves the blockchain's database.
-	Database() ethdb.Database
-
 	// GetHeader returns the hash corresponding to their hash.
 	GetHeader(common.Hash, uint64) *types.Header
 
 	// ATLAS
+	// Database retrieves the blockchain's database.
+	Database() ethdb.Database
 	ReadValidatorAtEpoch(*big.Int, common.Address) (*restaking.Storage_ValidatorWrapper_, error)
 	ReadValidatorAtEpochOrCurrentBlock(*big.Int, common.Address) (*restaking.Storage_ValidatorWrapper_, error)
 	ReadCommitteeAtEpoch(epoch *big.Int) (*restaking.Storage_Committee_, error)
@@ -67,11 +66,7 @@
 		Difficulty:  new(big.Int).Set(header.Difficulty),
 		GasLimit:    header.GasLimit,
 		GasPrice:    new(big.Int).Set(msg.GasPrice()),
-<<<<<<< HEAD
 		EpochNumber: header.Epoch, //ATLAS
-=======
-		EpochNumber: header.Epoch(),
->>>>>>> d6f2c025
 	}
 }
 
