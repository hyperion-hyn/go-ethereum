package types

import (
	"github.com/ethereum/go-ethereum/common"
	"math/big"
)

// TransactionType different types of transactions
type TransactionType byte

// Different Transaction Types
const (
	Normal TransactionType = iota

	// validator
	CreateValidator
	EditValidator
	Redelegate
	Unredelegate
<<<<<<< HEAD
	CollectRedelRewards

	// map3 node
	CreateMap3
	EditMap3
	TerminateMap3
	Microdelegate
	Unmicrodelegate
	CollectMap3Rewards
=======
	CollectRedelReward
>>>>>>> b5dd2748
)

func NewStakingTransaction(nonce uint64, gasLimit uint64, gasPrice *big.Int, data []byte, txType TransactionType) *Transaction {
	t := newTransaction(nonce, nil, common.Big0, gasLimit, gasPrice, data)
	t.SetType(txType)
	return t
}

func (txType TransactionType) String() string {
	if txType == Normal {
		return "Normal"
	} else if txType == CreateValidator {
		return "CreateValidator"
	} else if txType == EditValidator {
		return "EditValidator"
	} else if txType == Redelegate {
		return "DelegateValidator"
	} else if txType == Unredelegate {
		return "UndelegateValidator"
<<<<<<< HEAD
	} else if txType == CollectRedelRewards {
		return "CollectRedelegationRewards"
	} else if txType == CreateMap3 {
		return "CreateMap3Node"
	} else if txType == EditMap3 {
		return "EditMap3Node"
	} else if txType == TerminateMap3 {
		return "TerminateMap3Node"
	} else if txType == Microdelegate {
		return "Microdelegate"
	} else if txType == Unmicrodelegate {
		return "Unmicrodelegate"
	} else if txType == CollectMap3Rewards {
		return "CollectMap3Rewards"
=======
	} else if txType == CollectRedelReward {
		return "CollectRedelegationReward"
>>>>>>> b5dd2748
	}
	return "Normal"
}

func (tx *Transaction) SetType(txType TransactionType) {
	tx.data.Type = txType
}

func (tx *Transaction) Type() TransactionType {
	return tx.data.Type
}

func (m Message) Type() TransactionType { return m.txType }<|MERGE_RESOLUTION|>--- conflicted
+++ resolved
@@ -17,8 +17,7 @@
 	EditValidator
 	Redelegate
 	Unredelegate
-<<<<<<< HEAD
-	CollectRedelRewards
+	CollectRedelReward
 
 	// map3 node
 	CreateMap3
@@ -27,9 +26,6 @@
 	Microdelegate
 	Unmicrodelegate
 	CollectMap3Rewards
-=======
-	CollectRedelReward
->>>>>>> b5dd2748
 )
 
 func NewStakingTransaction(nonce uint64, gasLimit uint64, gasPrice *big.Int, data []byte, txType TransactionType) *Transaction {
@@ -49,9 +45,8 @@
 		return "DelegateValidator"
 	} else if txType == Unredelegate {
 		return "UndelegateValidator"
-<<<<<<< HEAD
-	} else if txType == CollectRedelRewards {
-		return "CollectRedelegationRewards"
+	} else if txType == CollectRedelReward {
+		return "CollectRedelegationReward"
 	} else if txType == CreateMap3 {
 		return "CreateMap3Node"
 	} else if txType == EditMap3 {
@@ -64,10 +59,6 @@
 		return "Unmicrodelegate"
 	} else if txType == CollectMap3Rewards {
 		return "CollectMap3Rewards"
-=======
-	} else if txType == CollectRedelReward {
-		return "CollectRedelegationReward"
->>>>>>> b5dd2748
 	}
 	return "Normal"
 }
