package core

import (
	"github.com/ethereum/go-ethereum/common"
	"github.com/ethereum/go-ethereum/core/vm"
	"github.com/ethereum/go-ethereum/crypto"
	"github.com/ethereum/go-ethereum/staking/network"
	"github.com/ethereum/go-ethereum/staking/types/microstaking"
	"github.com/ethereum/go-ethereum/staking/types/restaking"
	"github.com/pkg/errors"
	"math/big"
)

var (
	errMap3NodeNotExist                     = errors.New("map3 node does not exist")
	errDupMap3NodeIdentity                  = errors.New("map3 node identity exists")
	errDupMap3NodePubKey                    = errors.New("map3 node key exists")
	errInvalidMap3NodeOperator              = errors.New("invalid map3 node operator")
	errMicrodelegationNotExist              = errors.New("microdelegation does not exist")
	errInvalidNodeStatusForDelegation       = errors.New("invalid map3 node status for delegation")
	errUnmicrodelegateNotAllowed            = errors.New("invalid map3 node status to unmicrodelegate")
	errInsufficientBalanceToUnmicrodelegate = errors.New("insufficient balance to unmicrodelegate")
	errMicrodelegationStillLocked           = errors.New("microdelegation still locked")
	errTerminateMap3NodeNotAllowed          = errors.New("not allow to terminate map3 node")
	errSelfDelegationTooSmall               = errors.New("self delegation amount too small")
	errEditTerminatedMap3NodeNotAllowed     = errors.New("not allow to edit terminated map3 node")
	errMap3NodeRenewalNotAllowed            = errors.New("not allow to renew map3 node")
	errChangeRenewalDecisionNotAllowed      = errors.New("not allow to change renewal decision")
	errCommissionUpdateNotAllow             = errors.New("not allow to update commission by non-operator")
	errMap3NodeNotRenewalAnyMore            = errors.New("map3 node not renewal any more")

	errInvalidMap3NodeStatusToRestake = errors.New("invalid map3 node status to restake")
	errMap3NodeAlreadyRestaking       = errors.New("map3 node already restaked")
	errInvalidValidatorAddress        = errors.New("validator address not equal to the address of the validator map3 already restaked to")
)

type map3VerifierForRestaking struct {
}

func (m map3VerifierForRestaking) VerifyForCreatingValidator(stateDB vm.StateDB, msg *restaking.CreateValidator, signer common.Address) (participant, error) {
	node, err := stateDB.Map3NodeByAddress(msg.OperatorAddress)
	if err != nil {
		return nil, err
	}

	if !node.IsOperator(signer) {
		return nil, errInvalidSigner
	}

	if !node.Map3Node().AtStatus(microstaking.Active) {
		return nil, errInvalidMap3NodeStatusToRestake
	}

	if node.IsAlreadyRestaking() {
		return nil, errMap3NodeAlreadyRestaking
	}
	return map3NodeAsParticipant{node: node}, nil
}

func (m map3VerifierForRestaking) VerifyForEditingValidator(stateDB vm.StateDB, msg *restaking.EditValidator, signer common.Address) (participant, error) {
	node, err := stateDB.Map3NodeByAddress(msg.OperatorAddress)
	if err != nil {
		return nil, err
	}

	if !node.IsOperator(signer) {
		return nil, errInvalidSigner
	}

	if !node.Map3Node().AtStatus(microstaking.Active) {
		return nil, errInvalidMap3NodeStatusToRestake
	}

	if node.RestakingReference().ValidatorAddress().Value() != msg.ValidatorAddress {
		return nil, errInvalidValidatorAddress
	}
	return &map3NodeAsParticipant{node: node}, nil
}

func (m map3VerifierForRestaking) VerifyForRedelegating(stateDB vm.StateDB, msg *restaking.Redelegate, signer common.Address) (participant, error) {
	node, err := stateDB.Map3NodeByAddress(msg.DelegatorAddress)
	if err != nil {
		return nil, err
	}
	if !node.IsOperator(signer) {
		return nil, errInvalidSigner
	}

	if !node.Map3Node().AtStatus(microstaking.Active) {
		return nil, errInvalidMap3NodeStatusToRestake
	}

	if node.IsAlreadyRestaking() {
		return nil, errMap3NodeAlreadyRestaking
	}
	return map3NodeAsParticipant{node: node}, nil
}

func (m map3VerifierForRestaking) VerifyForUnredelegating(stateDB vm.StateDB, msg *restaking.Unredelegate, signer common.Address) (participant, error) {
	node, err := stateDB.Map3NodeByAddress(msg.DelegatorAddress)
	if err != nil {
		return nil, err
	}

	if !node.IsOperator(signer) {
		return nil, errInvalidSigner
	}

	if !node.Map3Node().AtStatus(microstaking.Active) {
		return nil, errInvalidMap3NodeStatusToRestake
	}

	if node.RestakingReference().ValidatorAddress().Value() != msg.ValidatorAddress {
		return nil, errInvalidValidatorAddress
	}
	return &map3NodeAsParticipant{node: node}, nil
}

func (m map3VerifierForRestaking) VerifyForCollectingReward(stateDB vm.StateDB, msg *restaking.CollectReward, signer common.Address) (participant, error) {
	node, err := stateDB.Map3NodeByAddress(msg.DelegatorAddress)
	if err != nil {
		return nil, err
	}

	if !node.IsOperator(signer) {
		return nil, errInvalidSigner
	}

	if !node.Map3Node().AtStatus(microstaking.Active) {
		return nil, errInvalidMap3NodeStatusToRestake
	}

	if node.RestakingReference().ValidatorAddress().Value() != msg.ValidatorAddress {
		return nil, errInvalidValidatorAddress
	}
	return &map3NodeAsParticipant{node: node}, nil
}

func checkMap3DuplicatedFields(state vm.StateDB, identity string, keys microstaking.BLSPublicKeys_) error {
	map3NodePool := state.Map3NodePool()
	if identity != "" {
		identitySet := map3NodePool.DescriptionIdentitySet()
		if identitySet.Get(identity).Value() {
			return errors.Wrapf(errDupMap3NodeIdentity, "duplicate identity %s", identity)
		}
	}
	if len(keys.Keys) != 0 {
		nodeKeySet := map3NodePool.NodeKeySet()
		for _, key := range keys.Keys {
			if nodeKeySet.Get(key.Hex()).Value() {
				return errors.Wrapf(errDupMap3NodePubKey, "duplicate public key %x", key.Hex())
			}
		}
	}
	return nil
}

func (verifier StakingVerifier) VerifyCreateMap3NodeMsg(stateDB vm.StateDB, chainContext ChainContext, epoch, blockNum *big.Int,
	msg *microstaking.CreateMap3Node, signer common.Address) (*microstaking.Map3NodeWrapper_, error) {
	if stateDB == nil {
		return nil, errStateDBIsMissing
	}
	if chainContext == nil {
		return nil, errChainContextMissing
	}
	if epoch == nil {
		return nil, errEpochMissing
	}
	if blockNum == nil {
		return nil, errBlockNumMissing
	}
	if msg.Amount.Sign() == -1 {
		return nil, errNegativeAmount
	}
	if msg.OperatorAddress != signer {
		return nil, errInvalidSigner
	}

	if err := checkMap3DuplicatedFields(stateDB, msg.Description.Identity, microstaking.NewBLSKeysWithBLSKey(msg.NodePubKey)); err != nil {
		return nil, err
	}
	if !CanTransfer(stateDB, msg.OperatorAddress, msg.Amount) {
		return nil, errInsufficientBalanceForStake
	}

<<<<<<< HEAD
	minTotal, minSelf, _ := network.LatestMap3StakingRequirement(blockNum, chainContext.Config())
	if minSelf.Cmp(msg.Amount) > 0 {
		return nil, errSelfDelegationTooSmall
	}
	percent := common.NewDecFromInt(msg.Amount).QuoInt(minTotal)
=======
	requireTotal, requireSelf, _ := network.LatestMicrostakingRequirement(blockNum, chainContext.Config())
	if requireSelf.Cmp(msg.Amount) > 0 {
		return nil, errSelfDelegationTooSmall
	}
	percent := common.NewDecFromInt(msg.Amount).QuoInt(requireTotal)
>>>>>>> 04133055

	// create map3 node
	map3Address := crypto.CreateAddress(signer, stateDB.GetNonce(signer))
	node, err := microstaking.CreateMap3NodeFromNewMsg(msg, map3Address, blockNum, epoch)
	if err != nil {
		return nil, err
	}
	if err := node.Map3Node.SanityCheck(microstaking.MaxPubKeyAllowed, &percent); err != nil {
		return nil, err
	}
	return node, nil
}

func (verifier StakingVerifier) VerifyEditMap3NodeMsg(stateDB vm.StateDB, chainContext ChainContext, epoch, blockNum *big.Int,
	msg *microstaking.EditMap3Node, signer common.Address) error {
	if stateDB == nil {
		return errStateDBIsMissing
	}
	if chainContext == nil {
		return errChainContextMissing
	}
	if epoch == nil {
		return errEpochMissing
	}
	if blockNum == nil {
		return errBlockNumMissing
	}
	if msg.OperatorAddress != signer {
		return errInvalidSigner
	}

	blsKeys := microstaking.NewEmptyBLSKeys()
	if msg.NodeKeyToAdd != nil {
		blsKeys.Keys = append(blsKeys.Keys, msg.NodeKeyToAdd)
	}
	if err := checkMap3DuplicatedFields(stateDB, msg.Description.Identity, blsKeys); err != nil {
		return err
	}
	wrapper, err := stateDB.Map3NodeByAddress(msg.Map3NodeAddress)
	if err != nil {
		return err
	}
	if !wrapper.IsOperator(msg.OperatorAddress) {
		return errInvalidMap3NodeOperator
	}

	node, err := wrapper.Map3Node().Load()
	if err != nil {
		return err
	}

	if node.Status == uint8(microstaking.Terminated) {
		return errEditTerminatedMap3NodeNotAllowed
	}

	if err := microstaking.UpdateMap3NodeFromEditMsg(node, msg); err != nil {
		return err
	}
	if err := node.SanityCheck(microstaking.MaxPubKeyAllowed, nil); err != nil {
		return err
	}
	return nil
}

func (verifier StakingVerifier) VerifyTerminateMap3NodeMsg(stateDB vm.StateDB, epoch *big.Int, msg *microstaking.TerminateMap3Node,
	signer common.Address) error {
	if stateDB == nil {
		return errStateDBIsMissing
	}
	if epoch == nil {
		return errEpochMissing
	}
	if msg.OperatorAddress != signer {
		return errInvalidSigner
	}
	node, err := stateDB.Map3NodeByAddress(msg.Map3NodeAddress)
	if err != nil {
		return err
	}
	if !node.IsOperator(msg.OperatorAddress) {
		return errInvalidMap3NodeOperator
	}

	if !node.Map3Node().AtStatus(microstaking.Pending) {
		return errTerminateMap3NodeNotAllowed
	}

	md, ok := node.Microdelegations().Get(signer)
	if !ok {
		return errMicrodelegationNotExist
	}

	if md.PendingDelegation().UnlockedEpoch().Value().GT(common.NewDecFromBigInt(epoch)) {
		return errMicrodelegationStillLocked
	}
	return nil
}

func (verifier StakingVerifier) VerifyMicrodelegateMsg(stateDB vm.StateDB, chainContext ChainContext, blockNum *big.Int, msg *microstaking.Microdelegate,
	signer common.Address) error {
	if stateDB == nil {
		return errStateDBIsMissing
	}
	if chainContext == nil {
		return errChainContextMissing
	}
	if blockNum == nil {
		return errBlockNumMissing
	}

	if signer != msg.DelegatorAddress {
		return errInvalidSigner
	}

	if msg.Amount.Sign() == -1 {
		return errNegativeAmount
	}

	node, err := stateDB.Map3NodeByAddress(msg.Map3NodeAddress)
	if err != nil {
		return err
	}

	if !node.Map3Node().AtStatus(microstaking.Pending) {
		return errInvalidNodeStatusForDelegation
	}

	// Check if there is enough liquid token to delegate
	if !CanTransfer(stateDB, msg.DelegatorAddress, msg.Amount) {
		return errInsufficientBalanceForStake
	}

	_, _, requireDel := network.LatestMicrostakingRequirement(blockNum, chainContext.Config())
	if requireDel.Cmp(msg.Amount) > 0 {
		return errDelegationTooSmall
	}
	return nil
}

func (verifier StakingVerifier) VerifyUnmicrodelegateMsg(stateDB vm.StateDB, chainContext ChainContext, blockNum, epoch *big.Int,
	msg *microstaking.Unmicrodelegate, signer common.Address) error {
	if stateDB == nil {
		return errStateDBIsMissing
	}
	if chainContext == nil {
		return errChainContextMissing
	}
	if blockNum == nil {
		return errBlockNumMissing
	}
	if epoch == nil {
		return errEpochMissing
	}
	if msg.Amount.Sign() == -1 {
		return errNegativeAmount
	}
	if msg.DelegatorAddress != signer {
		return errInvalidSigner
	}

	node, err := stateDB.Map3NodeByAddress(msg.Map3NodeAddress)
	if err != nil {
		return err
	}

	// TODO(ATLAS): only pending status
	if !node.Map3Node().AtStatus(microstaking.Pending) {
		return errUnmicrodelegateNotAllowed
	}

	md, ok := node.Microdelegations().Get(msg.DelegatorAddress)
	if !ok {
		return errMicrodelegationNotExist
	}

	p := md.PendingDelegation()
	if p.Amount().Value().Cmp(msg.Amount) < 0 {
		return errInsufficientBalanceToUnmicrodelegate
	}

	if p.UnlockedEpoch().Value().GTE(common.NewDecFromBigInt(epoch)) {
		return errMicrodelegationStillLocked
	}

	if node.IsOperator(msg.DelegatorAddress) {
		amt := big.NewInt(0).Sub(p.Amount().Value(), msg.Amount)
		self := amt.Add(amt, md.Amount().Value())

<<<<<<< HEAD
		minTotal, minSelf, _ := network.LatestMap3StakingRequirement(blockNum, chainContext.Config())
		percent := common.NewDecFromInt(self).QuoInt(minTotal)
		commissionRate := node.Map3Node().Commission().Rate().Value()

		if minSelf.Cmp(self) > 0 || percent.LT(commissionRate) {
=======
		requireTotal, requireSelf, _ := network.LatestMicrostakingRequirement(blockNum, chainContext.Config())
		percent := common.NewDecFromInt(self).QuoInt(requireTotal)
		commissionRate := node.Map3Node().Commission().Rate().Value()

		if requireSelf.Cmp(self) > 0 || percent.LT(commissionRate) {
>>>>>>> 04133055
			return errSelfDelegationTooSmall
		}
	}
	return nil
}

func (verifier StakingVerifier) VerifyCollectMicrostakingRewardsMsg(stateDB vm.StateDB, msg *microstaking.CollectRewards, signer common.Address) error {
	if stateDB == nil {
		return errStateDBIsMissing
	}
	if msg.DelegatorAddress != signer {
		return errInvalidSigner
	}
	map3NodePool := stateDB.Map3NodePool()
	delegationIndexMap := map3NodePool.DelegationIndexMapByDelegator().Get(msg.DelegatorAddress)
	if delegationIndexMap.Keys().Length() == 0 {
		return errNoRewardsToCollect
	}

	totalReward := big.NewInt(0)
	for i := 0; i < delegationIndexMap.Keys().Length(); i++ {
		nodeAddr := delegationIndexMap.Keys().Get(i).Value()
		node, err := stateDB.Map3NodeByAddress(nodeAddr)
		if err != nil {
			return err
		}
		if micro, ok := node.Microdelegations().Get(signer); ok {
			if micro.Reward().Value().Sign() > 0 {
				totalReward.Add(totalReward, micro.Reward().Value())
			}
		} else {
			return errMicrodelegationNotExist
		}
	}

	if totalReward.Sign() == 0 {
		return errNoRewardsToCollect
	}
	return nil
}

func (verifier StakingVerifier) VerifyRenewMap3NodeMsg(stateDB vm.StateDB, chainContext ChainContext, blockNum, epoch *big.Int,
	msg *microstaking.RenewMap3Node, signer common.Address) error {
	if stateDB == nil {
		return errStateDBIsMissing
	}
	if chainContext == nil {
		return errChainContextMissing
	}
	if epoch == nil {
		return errEpochMissing
	}
	if blockNum == nil {
		return errBlockNumMissing
	}
	if msg.DelegatorAddress != signer {
		return errInvalidSigner
	}

	node, err := stateDB.Map3NodeByAddress(msg.Map3NodeAddress)
	if err != nil {
		return err
	}
	if !node.Map3Node().AtStatus(microstaking.Active) {
		return errMap3NodeRenewalNotAllowed
	}

	md, ok := node.Microdelegations().Get(msg.DelegatorAddress)
	if !ok {
		return errMicrodelegationNotExist
	}

	if !md.Renewal().AtStatus(microstaking.Undecided) {
		return errChangeRenewalDecisionNotAllowed
	}

	curEpoch := common.NewDecFromBigInt(epoch)
	releaseEpoch := node.Map3Node().ReleaseEpoch().Value()
	if node.IsOperator(msg.DelegatorAddress) {
		// within the penultimate 7 epochs
		intervalFrom := releaseEpoch.Sub(common.NewDec(2*microstaking.RenewalTimeWindowInEpoch-1))
		intervalTo := releaseEpoch.Sub(common.NewDec(7))
		if !curEpoch.BTE(intervalFrom, intervalTo) {
			return errMap3NodeRenewalNotAllowed
		}

		if msg.IsRenew {
			// self delegation proportion
<<<<<<< HEAD
			minTotal, _, _ := network.LatestMap3StakingRequirement(blockNum, chainContext.Config())
			percent := common.NewDecFromInt(md.Amount().Value()).QuoInt(minTotal)
=======
			requireTotal, _, _ := network.LatestMicrostakingRequirement(blockNum, chainContext.Config())
			percent := common.NewDecFromInt(md.Amount().Value()).QuoInt(requireTotal)
>>>>>>> 04133055

			node, err := node.Map3Node().Load()
			if err != nil {
				return err
			}

			node.Commission.RateForNextPeriod = msg.NewCommissionRate
			return node.SanityCheck(microstaking.MaxPubKeyAllowed, &percent)
		}
	} else {
		if !msg.NewCommissionRate.IsNil() {
			return errCommissionUpdateNotAllow
		}

		mdByOperator, ok := node.Microdelegations().Get(node.Map3Node().OperatorAddress().Value())
		if !ok {
			return errMicrodelegationNotExist
		}

		if mdByOperator.Renewal().AtStatus(microstaking.NotRenewed) {
			return errMap3NodeNotRenewalAnyMore
		}

		// the last 7 epoch
		startEpoch := releaseEpoch.Sub(common.NewDec(microstaking.RenewalTimeWindowInEpoch-1))
		if mdByOperator.Renewal().AtStatus(microstaking.Undecided) {
			if !curEpoch.GTE(startEpoch) {
				return errMap3NodeRenewalNotAllowed
			}
		}
	}
	return nil
}<|MERGE_RESOLUTION|>--- conflicted
+++ resolved
@@ -183,19 +183,11 @@
 		return nil, errInsufficientBalanceForStake
 	}
 
-<<<<<<< HEAD
-	minTotal, minSelf, _ := network.LatestMap3StakingRequirement(blockNum, chainContext.Config())
-	if minSelf.Cmp(msg.Amount) > 0 {
-		return nil, errSelfDelegationTooSmall
-	}
-	percent := common.NewDecFromInt(msg.Amount).QuoInt(minTotal)
-=======
 	requireTotal, requireSelf, _ := network.LatestMicrostakingRequirement(blockNum, chainContext.Config())
 	if requireSelf.Cmp(msg.Amount) > 0 {
 		return nil, errSelfDelegationTooSmall
 	}
 	percent := common.NewDecFromInt(msg.Amount).QuoInt(requireTotal)
->>>>>>> 04133055
 
 	// create map3 node
 	map3Address := crypto.CreateAddress(signer, stateDB.GetNonce(signer))
@@ -384,19 +376,11 @@
 		amt := big.NewInt(0).Sub(p.Amount().Value(), msg.Amount)
 		self := amt.Add(amt, md.Amount().Value())
 
-<<<<<<< HEAD
-		minTotal, minSelf, _ := network.LatestMap3StakingRequirement(blockNum, chainContext.Config())
-		percent := common.NewDecFromInt(self).QuoInt(minTotal)
-		commissionRate := node.Map3Node().Commission().Rate().Value()
-
-		if minSelf.Cmp(self) > 0 || percent.LT(commissionRate) {
-=======
 		requireTotal, requireSelf, _ := network.LatestMicrostakingRequirement(blockNum, chainContext.Config())
 		percent := common.NewDecFromInt(self).QuoInt(requireTotal)
 		commissionRate := node.Map3Node().Commission().Rate().Value()
 
 		if requireSelf.Cmp(self) > 0 || percent.LT(commissionRate) {
->>>>>>> 04133055
 			return errSelfDelegationTooSmall
 		}
 	}
@@ -485,13 +469,8 @@
 
 		if msg.IsRenew {
 			// self delegation proportion
-<<<<<<< HEAD
-			minTotal, _, _ := network.LatestMap3StakingRequirement(blockNum, chainContext.Config())
-			percent := common.NewDecFromInt(md.Amount().Value()).QuoInt(minTotal)
-=======
 			requireTotal, _, _ := network.LatestMicrostakingRequirement(blockNum, chainContext.Config())
 			percent := common.NewDecFromInt(md.Amount().Value()).QuoInt(requireTotal)
->>>>>>> 04133055
 
 			node, err := node.Map3Node().Load()
 			if err != nil {
