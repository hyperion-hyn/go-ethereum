--- conflicted
+++ resolved
@@ -275,7 +275,6 @@
 	if err := bc.loadLastState(); err != nil {
 		return nil, err
 	}
-<<<<<<< HEAD
 	// Make sure the state associated with the block is available
 	head := bc.CurrentBlock()
 	if _, err := state.New(head.Root(), bc.stateCache, bc.snaps); err != nil {
@@ -285,7 +284,6 @@
 		}
 	}
 	// Ensure that a previous crash in SetHead doesn't leave extra ancients
-=======
 	// The first thing the node will do is reconstruct the verification data for
 	// the head block (ethash cache or clique voting snapshot). Might as well do
 	// it in advance.
@@ -293,7 +291,6 @@
 		return nil, err
 	}
 
->>>>>>> 0399830e
 	if frozen, err := bc.db.Ancients(); err == nil && frozen > 0 {
 		var (
 			needRewind bool
