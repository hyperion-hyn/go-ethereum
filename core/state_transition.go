--- conflicted
+++ resolved
@@ -29,10 +29,8 @@
 	"github.com/ethereum/go-ethereum/params"
 )
 
-<<<<<<< HEAD
 var (
 	errInvalidSigner               = errors.New("invalid signer for staking transaction")
-	errInsufficientBalanceForGas   = errors.New("insufficient balance to pay for gas")
 	errInsufficientBalanceForStake = errors.New("insufficient balance to stake")
 	errValidatorExist              = errors.New("staking validator already exists")
 	errValidatorNotExist           = errors.New("staking validator does not exist")
@@ -47,8 +45,6 @@
 	emptyAddress = common.Address{}
 )
 
-=======
->>>>>>> a70a79b2
 /*
 The State Transitioning Model
 
