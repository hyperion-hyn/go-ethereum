--- conflicted
+++ resolved
@@ -142,18 +142,12 @@
 	}
 	st.refundGas()
 
-<<<<<<< HEAD
-	if st.evm.Coinbase != emptyAddress {
-		// ATLAS(zgx): carefully
-		st.state.AddBalance(st.evm.Coinbase, new(big.Int).Mul(new(big.Int).SetUint64(st.gasUsed()), st.gasPrice))
-=======
 	emptyAddress := common.Address{}
 	fee := new(big.Int).Mul(new(big.Int).SetUint64(st.gasUsed()), st.gasPrice)
 	if st.evm.Coinbase != emptyAddress {
 		st.state.AddBalance(st.evm.Coinbase, fee)
 	} else {
 		st.state.AddTxFee(st.evm.BlockNumber, fee)
->>>>>>> 46571713
 	}
 
 	return &ExecutionResult{
