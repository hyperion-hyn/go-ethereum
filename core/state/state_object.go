// Copyright 2014 The go-ethereum Authors
// This file is part of the go-ethereum library.
//
// The go-ethereum library is free software: you can redistribute it and/or modify
// it under the terms of the GNU Lesser General Public License as published by
// the Free Software Foundation, either version 3 of the License, or
// (at your option) any later version.
//
// The go-ethereum library is distributed in the hope that it will be useful,
// but WITHOUT ANY WARRANTY; without even the implied warranty of
// MERCHANTABILITY or FITNESS FOR A PARTICULAR PURPOSE. See the
// GNU Lesser General Public License for more details.
//
// You should have received a copy of the GNU Lesser General Public License
// along with the go-ethereum library. If not, see <http://www.gnu.org/licenses/>.

package state

import (
	"bytes"
	"fmt"
	"io"
	"math/big"

	"github.com/ethereum/go-ethereum/common"
	"github.com/ethereum/go-ethereum/crypto"
	"github.com/ethereum/go-ethereum/rlp"
)

var emptyCodeHash = crypto.Keccak256(nil)

type Code []byte

func (self Code) String() string {
	return string(self) //strings.Join(Disassemble(self), " ")
}

type Storage map[common.Hash]common.Hash

func (self Storage) String() (str string) {
	for key, value := range self {
		str += fmt.Sprintf("%X : %X\n", key, value)
	}

	return
}

func (self Storage) Copy() Storage {
	cpy := make(Storage)
	for key, value := range self {
		cpy[key] = value
	}

	return cpy
}

// stateObject represents an Ethereum account which is being modified.
//
// The usage pattern is as follows:
// First you need to obtain a state object.
// Account values can be accessed and modified through the object.
// Finally, call CommitTrie to write the modified storage trie into a database.
type stateObject struct {
	address  common.Address
	addrHash common.Hash // hash of ethereum address of the account
	data     Account
	db       *StateDB

	// DB error.
	// State objects are used by the consensus core and VM which are
	// unable to deal with database-level errors. Any error that occurs
	// during a database read is memoized here and will eventually be returned
	// by StateDB.Commit.
	dbErr error

	// Write caches.
	trie Trie // storage trie, which becomes non-nil on first access
	code Code // contract bytecode, which gets set when code is loaded

	originStorage Storage // Storage cache of original entries to dedup rewrites
	dirtyStorage  Storage // Storage entries that need to be flushed to disk

	// Cache flags.
	// When an object is marked suicided it will be delete from the trie
	// during the "update" phase of the state transition.
	dirtyCode bool // true if the code was updated
	suicided  bool
	touched   bool
	deleted   bool
}

// empty returns whether the account is considered empty.
func (s *stateObject) empty() bool {
	return s.data.Nonce == 0 && s.data.Balance.Sign() == 0 && bytes.Equal(s.data.CodeHash, emptyCodeHash)
}

// Account is the Ethereum consensus representation of accounts.
// These objects are stored in the main account trie.
type Account struct {
	Nonce    uint64
	Balance  *big.Int
	Root     common.Hash // merkle root of the storage trie
	CodeHash []byte
}

// newObject creates a state object.
func newObject(db *StateDB, address common.Address, data Account) *stateObject {
	if data.Balance == nil {
		data.Balance = new(big.Int)
	}
	if data.CodeHash == nil {
		data.CodeHash = emptyCodeHash
	}
	return &stateObject{
		db:            db,
		address:       address,
		addrHash:      crypto.Keccak256Hash(address[:]),
		data:          data,
		originStorage: make(Storage),
		dirtyStorage:  make(Storage),
	}
}

// EncodeRLP implements rlp.Encoder.
func (c *stateObject) EncodeRLP(w io.Writer) error {
	return rlp.Encode(w, c.data)
}

// setError remembers the first non-nil error it is called with.
func (self *stateObject) setError(err error) {
	if self.dbErr == nil {
		self.dbErr = err
	}
}

func (self *stateObject) markSuicided() {
	self.suicided = true
}

func (c *stateObject) touch() {
	c.db.journal.append(touchChange{
		account: &c.address,
	})
	if c.address == ripemd {
		// Explicitly put it in the dirty-cache, which is otherwise generated from
		// flattened journals.
		c.db.journal.dirty(c.address)
	}
	c.touched = true
}

func (c *stateObject) getTrie(db Database) Trie {
	if c.trie == nil {
		var err error
		c.trie, err = db.OpenStorageTrie(c.addrHash, c.data.Root)
		if err != nil {
			c.trie, _ = db.OpenStorageTrie(c.addrHash, common.Hash{})
			c.setError(fmt.Errorf("can't create storage trie: %v", err))
		}
	}
	return c.trie
}

<<<<<<< HEAD
func (so *stateObject) storageRoot(db Database) common.Hash {
	return so.getTrie(db).Hash()
}

// GetState returns a value in account storage.
=======
// GetState retrieves a value from the account storage trie.
>>>>>>> 477eb093
func (self *stateObject) GetState(db Database, key common.Hash) common.Hash {
	// If we have a dirty value for this state entry, return it
	value, dirty := self.dirtyStorage[key]
	if dirty {
		return value
	}
	// Otherwise return the entry's original value
	return self.GetCommittedState(db, key)
}

// GetCommittedState retrieves a value from the committed account storage trie.
func (self *stateObject) GetCommittedState(db Database, key common.Hash) common.Hash {
	// If we have the original value cached, return that
	value, cached := self.originStorage[key]
	if cached {
		return value
	}
	// Otherwise load the value from the database
	enc, err := self.getTrie(db).TryGet(key[:])
	if err != nil {
		self.setError(err)
		return common.Hash{}
	}
	if len(enc) > 0 {
		_, content, _, err := rlp.Split(enc)
		if err != nil {
			self.setError(err)
		}
		value.SetBytes(content)
	}
	self.originStorage[key] = value
	return value
}

// SetState updates a value in account storage.
func (self *stateObject) SetState(db Database, key, value common.Hash) {
	// If the new value is the same as old, don't set
	prev := self.GetState(db, key)
	if prev == value {
		return
	}
	// New value is different, update and journal the change
	self.db.journal.append(storageChange{
		account:  &self.address,
		key:      key,
		prevalue: prev,
	})
	self.setState(key, value)
}

func (self *stateObject) setState(key, value common.Hash) {
	self.dirtyStorage[key] = value
}

// updateTrie writes cached storage modifications into the object's storage trie.
func (self *stateObject) updateTrie(db Database) Trie {
	tr := self.getTrie(db)
	for key, value := range self.dirtyStorage {
		delete(self.dirtyStorage, key)

		// Skip noop changes, persist actual changes
		if value == self.originStorage[key] {
			continue
		}
		self.originStorage[key] = value

		if (value == common.Hash{}) {
			self.setError(tr.TryDelete(key[:]))
			continue
		}
		// Encoding []byte cannot fail, ok to ignore the error.
		v, _ := rlp.EncodeToBytes(bytes.TrimLeft(value[:], "\x00"))
		self.setError(tr.TryUpdate(key[:], v))
	}
	return tr
}

// UpdateRoot sets the trie root to the current root hash of
func (self *stateObject) updateRoot(db Database) {
	self.updateTrie(db)
	self.data.Root = self.trie.Hash()
}

// CommitTrie the storage trie of the object to db.
// This updates the trie root.
func (self *stateObject) CommitTrie(db Database) error {
	self.updateTrie(db)
	if self.dbErr != nil {
		return self.dbErr
	}
	root, err := self.trie.Commit(nil)
	if err == nil {
		self.data.Root = root
	}
	return err
}

// AddBalance removes amount from c's balance.
// It is used to add funds to the destination account of a transfer.
func (c *stateObject) AddBalance(amount *big.Int) {
	// EIP158: We must check emptiness for the objects such that the account
	// clearing (0,0,0 objects) can take effect.
	if amount.Sign() == 0 {
		if c.empty() {
			c.touch()
		}

		return
	}
	c.SetBalance(new(big.Int).Add(c.Balance(), amount))
}

// SubBalance removes amount from c's balance.
// It is used to remove funds from the origin account of a transfer.
func (c *stateObject) SubBalance(amount *big.Int) {
	if amount.Sign() == 0 {
		return
	}
	c.SetBalance(new(big.Int).Sub(c.Balance(), amount))
}

func (self *stateObject) SetBalance(amount *big.Int) {
	self.db.journal.append(balanceChange{
		account: &self.address,
		prev:    new(big.Int).Set(self.data.Balance),
	})
	self.setBalance(amount)
}

func (self *stateObject) setBalance(amount *big.Int) {
	self.data.Balance = amount
}

// Return the gas back to the origin. Used by the Virtual machine or Closures
func (c *stateObject) ReturnGas(gas *big.Int) {}

func (self *stateObject) deepCopy(db *StateDB) *stateObject {
	stateObject := newObject(db, self.address, self.data)
	if self.trie != nil {
		stateObject.trie = db.db.CopyTrie(self.trie)
	}
	stateObject.code = self.code
	stateObject.dirtyStorage = self.dirtyStorage.Copy()
	stateObject.originStorage = self.originStorage.Copy()
	stateObject.suicided = self.suicided
	stateObject.dirtyCode = self.dirtyCode
	stateObject.deleted = self.deleted
	return stateObject
}

//
// Attribute accessors
//

// Returns the address of the contract/account
func (c *stateObject) Address() common.Address {
	return c.address
}

// Code returns the contract code associated with this object, if any.
func (self *stateObject) Code(db Database) []byte {
	if self.code != nil {
		return self.code
	}
	if bytes.Equal(self.CodeHash(), emptyCodeHash) {
		return nil
	}
	code, err := db.ContractCode(self.addrHash, common.BytesToHash(self.CodeHash()))
	if err != nil {
		self.setError(fmt.Errorf("can't load code hash %x: %v", self.CodeHash(), err))
	}
	self.code = code
	return code
}

func (self *stateObject) SetCode(codeHash common.Hash, code []byte) {
	prevcode := self.Code(self.db.db)
	self.db.journal.append(codeChange{
		account:  &self.address,
		prevhash: self.CodeHash(),
		prevcode: prevcode,
	})
	self.setCode(codeHash, code)
}

func (self *stateObject) setCode(codeHash common.Hash, code []byte) {
	self.code = code
	self.data.CodeHash = codeHash[:]
	self.dirtyCode = true
}

func (self *stateObject) SetNonce(nonce uint64) {
	self.db.journal.append(nonceChange{
		account: &self.address,
		prev:    self.data.Nonce,
	})
	self.setNonce(nonce)
}

func (self *stateObject) setNonce(nonce uint64) {
	self.data.Nonce = nonce
}

func (self *stateObject) CodeHash() []byte {
	return self.data.CodeHash
}

func (self *stateObject) Balance() *big.Int {
	return self.data.Balance
}

func (self *stateObject) Nonce() uint64 {
	return self.data.Nonce
}

// Never called, but must be present to allow stateObject to be used
// as a vm.Account interface that also satisfies the vm.ContractRef
// interface. Interfaces are awesome.
func (self *stateObject) Value() *big.Int {
	panic("Value on stateObject should never be called")
}<|MERGE_RESOLUTION|>--- conflicted
+++ resolved
@@ -161,15 +161,11 @@
 	return c.trie
 }
 
-<<<<<<< HEAD
 func (so *stateObject) storageRoot(db Database) common.Hash {
 	return so.getTrie(db).Hash()
 }
 
-// GetState returns a value in account storage.
-=======
 // GetState retrieves a value from the account storage trie.
->>>>>>> 477eb093
 func (self *stateObject) GetState(db Database, key common.Hash) common.Hash {
 	// If we have a dirty value for this state entry, return it
 	value, dirty := self.dirtyStorage[key]
