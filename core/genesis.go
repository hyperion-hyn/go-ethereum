// Copyright 2014 The go-ethereum Authors
// This file is part of the go-ethereum library.
//
// The go-ethereum library is free software: you can redistribute it and/or modify
// it under the terms of the GNU Lesser General Public License as published by
// the Free Software Foundation, either version 3 of the License, or
// (at your option) any later version.
//
// The go-ethereum library is distributed in the hope that it will be useful,
// but WITHOUT ANY WARRANTY; without even the implied warranty of
// MERCHANTABILITY or FITNESS FOR A PARTICULAR PURPOSE. See the
// GNU Lesser General Public License for more details.
//
// You should have received a copy of the GNU Lesser General Public License
// along with the go-ethereum library. If not, see <http://www.gnu.org/licenses/>.

package core

import (
	"bytes"
	"encoding/hex"
	"encoding/json"
	"errors"
	"fmt"
	"math/big"
	"strings"

	"github.com/ethereum/go-ethereum/common"
	"github.com/ethereum/go-ethereum/common/hexutil"
	"github.com/ethereum/go-ethereum/common/math"
	"github.com/ethereum/go-ethereum/core/rawdb"
	"github.com/ethereum/go-ethereum/core/state"
	"github.com/ethereum/go-ethereum/core/types"
	"github.com/ethereum/go-ethereum/crypto"
	"github.com/ethereum/go-ethereum/ethdb"
	"github.com/ethereum/go-ethereum/log"
	"github.com/ethereum/go-ethereum/params"
	"github.com/ethereum/go-ethereum/rlp"
)

//go:generate gencodec -type Genesis -field-override genesisSpecMarshaling -out gen_genesis.go
//go:generate gencodec -type GenesisAccount -field-override genesisAccountMarshaling -out gen_genesis_account.go

var errGenesisNoConfig = errors.New("genesis has no chain configuration")

// Genesis specifies the header fields, state of a genesis block. It also defines hard
// fork switch-over blocks through the chain configuration.
type Genesis struct {
	Config     *params.ChainConfig `json:"config"`
	Nonce      uint64              `json:"nonce"`
	Timestamp  uint64              `json:"timestamp"`
	ExtraData  []byte              `json:"extraData"`
	GasLimit   uint64              `json:"gasLimit"   gencodec:"required"`
	Difficulty *big.Int            `json:"difficulty" gencodec:"required"`
	Mixhash    common.Hash         `json:"mixHash"`
	Coinbase   common.Address      `json:"coinbase"`
	Alloc      GenesisAlloc        `json:"alloc"      gencodec:"required"`

	// These fields are used for consensus tests. Please don't use them
	// in actual genesis blocks.
	Number     uint64      `json:"number"`
	GasUsed    uint64      `json:"gasUsed"`
	ParentHash common.Hash `json:"parentHash"`
}

// GenesisAlloc specifies the initial state that is part of the genesis block.
type GenesisAlloc map[common.Address]GenesisAccount

func (ga *GenesisAlloc) UnmarshalJSON(data []byte) error {
	m := make(map[common.UnprefixedAddress]GenesisAccount)
	if err := json.Unmarshal(data, &m); err != nil {
		return err
	}
	*ga = make(GenesisAlloc)
	for addr, a := range m {
		(*ga)[common.Address(addr)] = a
	}
	return nil
}

// GenesisAccount is an account in the state of the genesis block.
type GenesisAccount struct {
	Code       []byte                      `json:"code,omitempty"`
	Storage    map[common.Hash]common.Hash `json:"storage,omitempty"`
	Balance    *big.Int                    `json:"balance" gencodec:"required"`
	Nonce      uint64                      `json:"nonce,omitempty"`
	PrivateKey []byte                      `json:"secretKey,omitempty"` // for tests
}

// field type overrides for gencodec
type genesisSpecMarshaling struct {
	Nonce      math.HexOrDecimal64
	Timestamp  math.HexOrDecimal64
	ExtraData  hexutil.Bytes
	GasLimit   math.HexOrDecimal64
	GasUsed    math.HexOrDecimal64
	Number     math.HexOrDecimal64
	Difficulty *math.HexOrDecimal256
	Alloc      map[common.UnprefixedAddress]GenesisAccount
}

type genesisAccountMarshaling struct {
	Code       hexutil.Bytes
	Balance    *math.HexOrDecimal256
	Nonce      math.HexOrDecimal64
	Storage    map[storageJSON]storageJSON
	PrivateKey hexutil.Bytes
}

// storageJSON represents a 256 bit byte array, but allows less than 256 bits when
// unmarshaling from hex.
type storageJSON common.Hash

func (h *storageJSON) UnmarshalText(text []byte) error {
	text = bytes.TrimPrefix(text, []byte("0x"))
	if len(text) > 64 {
		return fmt.Errorf("too many hex characters in storage key/value %q", text)
	}
	offset := len(h) - len(text)/2 // pad on the left
	if _, err := hex.Decode(h[offset:], text); err != nil {
		fmt.Println(err)
		return fmt.Errorf("invalid hex storage key/value %q", text)
	}
	return nil
}

func (h storageJSON) MarshalText() ([]byte, error) {
	return hexutil.Bytes(h[:]).MarshalText()
}

// GenesisMismatchError is raised when trying to overwrite an existing
// genesis block with an incompatible one.
type GenesisMismatchError struct {
	Stored, New common.Hash
}

func (e *GenesisMismatchError) Error() string {
	return fmt.Sprintf("database contains incompatible genesis (have %x, new %x)", e.Stored, e.New)
}

// SetupGenesisBlock writes or updates the genesis block in db.
// The block that will be used is:
//
//                          genesis == nil       genesis != nil
//                       +------------------------------------------
//     db has no genesis |  main-net default  |  genesis
//     db has genesis    |  from DB           |  genesis (if compatible)
//
// The stored chain configuration will be updated if it is compatible (i.e. does not
// specify a fork block below the local head block). In case of a conflict, the
// error is a *params.ConfigCompatError and the new, unwritten config is returned.
//
// The returned chain configuration is never nil.
func SetupGenesisBlock(db ethdb.Database, genesis *Genesis) (*params.ChainConfig, common.Hash, error) {
	if genesis != nil && genesis.Config == nil {
		return params.AllEthashProtocolChanges, common.Hash{}, errGenesisNoConfig
	}
	// ATLAS: ensure staking state
	// ATLAS: where to store staking state?
	// Just commit the new block if there is no stored genesis block.
	stored := rawdb.ReadCanonicalHash(db, 0)
	if (stored == common.Hash{}) {
		if genesis == nil {
			log.Info("Writing default main-net genesis block")
			genesis = DefaultGenesisBlock()
		} else {
			log.Info("Writing custom genesis block")
		}
		block, err := genesis.Commit(db)
		if err != nil {
			return genesis.Config, common.Hash{}, err
		}
		return genesis.Config, block.Hash(), nil
	}

	// We have the genesis block in database(perhaps in ancient database)
	// but the corresponding state is missing.
	header := rawdb.ReadHeader(db, stored, 0)
	if _, err := state.New(header.Root, state.NewDatabaseWithCache(db, 0, ""), nil); err != nil {
		if genesis == nil {
			genesis = DefaultGenesisBlock()
		}
		// Ensure the stored genesis matches with the given one.
		hash := genesis.ToBlock(nil).Hash()
		if hash != stored {
			return genesis.Config, hash, &GenesisMismatchError{stored, hash}
		}
		block, err := genesis.Commit(db)
		if err != nil {
			return genesis.Config, hash, err
		}
		return genesis.Config, block.Hash(), nil
	}

	// Check whether the genesis block is already written.
	if genesis != nil {
		hash := genesis.ToBlock(nil).Hash()
		if hash != stored {
			return genesis.Config, hash, &GenesisMismatchError{stored, hash}
		}
	}

	// Get the existing chain configuration.
	newcfg := genesis.configOrDefault(stored)
	if err := newcfg.CheckConfigForkOrder(); err != nil {
		return newcfg, common.Hash{}, err
	}
	storedcfg := rawdb.ReadChainConfig(db, stored)
	if storedcfg == nil {
		log.Warn("Found genesis block without chain config")
		rawdb.WriteChainConfig(db, stored, newcfg)
		return newcfg, stored, nil
	}
	// Special case: don't change the existing config of a non-mainnet chain if no new
	// config is supplied. These chains would get AllProtocolChanges (and a compat error)
	// if we just continued here.
	if genesis == nil && stored != params.MainnetGenesisHash {
		return storedcfg, stored, nil
	}

	// Check config compatibility and write the config. Compatibility errors
	// are returned to the caller unless we're already at block zero.
	height := rawdb.ReadHeaderNumber(db, rawdb.ReadHeadHeaderHash(db))
	if height == nil {
		return newcfg, stored, fmt.Errorf("missing block number for head header hash")
	}
	compatErr := storedcfg.CheckCompatible(newcfg, *height)
	if compatErr != nil && *height != 0 && compatErr.RewindTo != 0 {
		return newcfg, stored, compatErr
	}
	rawdb.WriteChainConfig(db, stored, newcfg)
	return newcfg, stored, nil
}

func (g *Genesis) configOrDefault(ghash common.Hash) *params.ChainConfig {
	switch {
	case g != nil:
		return g.Config
	case ghash == params.MainnetGenesisHash:
		return params.MainnetChainConfig
	case ghash == params.RopstenGenesisHash:
		return params.RopstenChainConfig
	case ghash == params.RinkebyGenesisHash:
		return params.RinkebyChainConfig
	case ghash == params.GoerliGenesisHash:
		return params.GoerliChainConfig
	case ghash == params.YoloV1GenesisHash:
		return params.YoloV1ChainConfig
	default:
		return params.AllEthashProtocolChanges
	}
}

// ToBlock creates the genesis block and writes state of a genesis specification
// to the given database (or discards it if nil).
func (g *Genesis) ToBlock(db ethdb.Database) *types.Block {
	if db == nil {
		db = rawdb.NewMemoryDatabase()
	}
	statedb, _ := state.New(common.Hash{}, state.NewDatabase(db), nil)
	for addr, account := range g.Alloc {
		statedb.AddBalance(addr, account.Balance)
		statedb.SetCode(addr, account.Code)
		statedb.SetNonce(addr, account.Nonce)
		for key, value := range account.Storage {
			statedb.SetState(addr, key, value)
		}
	}
	root := statedb.IntermediateRoot(false)
	head := &types.Header{
		Number:     new(big.Int).SetUint64(g.Number),
		Nonce:      types.EncodeNonce(g.Nonce),
		Time:       g.Timestamp,
		ParentHash: g.ParentHash,
		Extra:      g.ExtraData,
		GasLimit:   g.GasLimit,
		GasUsed:    g.GasUsed,
		Difficulty: g.Difficulty,
		MixDigest:  g.Mixhash,
		Coinbase:   g.Coinbase,
		Root:       root,
	}
	if g.GasLimit == 0 {
		head.GasLimit = params.GenesisGasLimit
	}
	if g.Difficulty == nil {
		head.Difficulty = params.GenesisDifficulty
	}
	statedb.Commit(false)
	statedb.Database().TrieDB().Commit(root, true, nil)

	return types.NewBlock(head, nil, nil, nil)
}

// Commit writes the block and state of a genesis specification to the database.
// The block is committed as the canonical head block.
func (g *Genesis) Commit(db ethdb.Database) (*types.Block, error) {
	block := g.ToBlock(db)
	if block.Number().Sign() != 0 {
		return nil, fmt.Errorf("can't commit genesis block with number > 0")
	}
	config := g.Config
	if config == nil {
		config = params.AllEthashProtocolChanges
	}
	if err := config.CheckConfigForkOrder(); err != nil {
		return nil, err
	}
	rawdb.WriteTd(db, block.Hash(), block.NumberU64(), g.Difficulty)
	rawdb.WriteBlock(db, block)
	rawdb.WriteReceipts(db, block.Hash(), block.NumberU64(), nil)
	rawdb.WriteCanonicalHash(db, block.Hash(), block.NumberU64())
	rawdb.WriteHeadBlockHash(db, block.Hash())
	rawdb.WriteHeadFastBlockHash(db, block.Hash())
	rawdb.WriteHeadHeaderHash(db, block.Hash())
	rawdb.WriteChainConfig(db, block.Hash(), config)
	return block, nil
}

// MustCommit writes the genesis block and state to db, panicking on error.
// The block is committed as the canonical head block.
func (g *Genesis) MustCommit(db ethdb.Database) *types.Block {
	block, err := g.Commit(db)
	if err != nil {
		panic(err)
	}
	return block
}

// GenesisBlockForTesting creates and writes a block in which addr has the given wei balance.
func GenesisBlockForTesting(db ethdb.Database, addr common.Address, balance *big.Int) *types.Block {
	g := Genesis{Alloc: GenesisAlloc{addr: {Balance: balance}}}
	return g.MustCommit(db)
}

// DefaultGenesisBlock returns the Ethereum main net genesis block.
func DefaultGenesisBlock() *Genesis {
	return &Genesis{
		Config:     params.MainnetChainConfig,
		Nonce:      66,
		ExtraData:  hexutil.MustDecode("0x11bbe8db4e347b4e8c937c1c8370e4b5ed33adb3db69cbdb7a38e1e50b1b82fa"),
		GasLimit:   5000,
		Difficulty: big.NewInt(17179869184),
		Alloc:      decodePrealloc(mainnetAllocData),
	}
}

// DefaultRopstenGenesisBlock returns the Ropsten network genesis block.
func DefaultRopstenGenesisBlock() *Genesis {
	return &Genesis{
		Config:     params.RopstenChainConfig,
		Nonce:      66,
		ExtraData:  hexutil.MustDecode("0x3535353535353535353535353535353535353535353535353535353535353535"),
		GasLimit:   16777216,
		Difficulty: big.NewInt(1048576),
		Alloc:      decodePrealloc(ropstenAllocData),
	}
}

// DefaultRinkebyGenesisBlock returns the Rinkeby network genesis block.
func DefaultRinkebyGenesisBlock() *Genesis {
	return &Genesis{
		Config:     params.RinkebyChainConfig,
		Timestamp:  1492009146,
		ExtraData:  hexutil.MustDecode("0x52657370656374206d7920617574686f7269746168207e452e436172746d616e42eb768f2244c8811c63729a21a3569731535f067ffc57839b00206d1ad20c69a1981b489f772031b279182d99e65703f0076e4812653aab85fca0f00000000000000000000000000000000000000000000000000000000000000000000000000000000000000000000000000000000000000000000000000000000000"),
		GasLimit:   4700000,
		Difficulty: big.NewInt(1),
		Alloc:      decodePrealloc(rinkebyAllocData),
	}
}

// DefaultGoerliGenesisBlock returns the Görli network genesis block.
func DefaultGoerliGenesisBlock() *Genesis {
	return &Genesis{
		Config:     params.GoerliChainConfig,
		Timestamp:  1548854791,
		ExtraData:  hexutil.MustDecode("0x22466c6578692069732061207468696e6722202d204166726900000000000000e0a2bd4258d2768837baa26a28fe71dc079f84c70000000000000000000000000000000000000000000000000000000000000000000000000000000000000000000000000000000000000000000000000000000000"),
		GasLimit:   10485760,
		Difficulty: big.NewInt(1),
		Alloc:      decodePrealloc(goerliAllocData),
	}
}

<<<<<<< HEAD
func DefaultYoloV1GenesisBlock() *Genesis {
	return &Genesis{
		Config:     params.YoloV1ChainConfig,
		Timestamp:  0x5ed754f1,
		ExtraData:  hexutil.MustDecode("0x00000000000000000000000000000000000000000000000000000000000000008a37866fd3627c9205a37c8685666f32ec07bb1b0000000000000000000000000000000000000000000000000000000000000000000000000000000000000000000000000000000000000000000000000000000000"),
		GasLimit:   0x47b760,
		Difficulty: big.NewInt(1),
		Alloc:      decodePrealloc(yoloV1AllocData),
=======
// DefaultOttomanGenesisBlock returns the Ottoman network genesis block.
func DefaultOttomanGenesisBlock() *Genesis {
	return &Genesis{
		Config:     params.OttomanChainConfig,
		Timestamp:  1496993285,
		ExtraData:  hexutil.MustDecode("0x0000000000000000000000000000000000000000000000000000000000000000f89af85494475cc98b5521ab2a1335683e7567c8048bfe79ed9407d8299de61faed3686ba4c4e6c3b9083d7e2371944fe035ce99af680d89e2c4d73aca01dbfc1bd2fd94dc421209441a754f79c4a4ecd2b49c935aad0312b8410000000000000000000000000000000000000000000000000000000000000000000000000000000000000000000000000000000000000000000000000000000000c0"),
		GasLimit:   4700000,
		Difficulty: big.NewInt(1),
		Mixhash:    common.HexToHash("0x63746963616c2062797a616e74696e65206661756c7420746f6c6572616e6365"),
		Alloc:      decodePrealloc(ottomanAllocData),
	}
}

// DefaultAtlasGenesisBlock returns the Atlas network genesis block.
func DefaultAtlasGenesisBlock() *Genesis {
	// ATLAS(zgx): DefaultAtlasGenesisBlock
	return &Genesis{
		Config:     params.AtlasChainConfig,
		Timestamp:  1496993285,
		ExtraData:  hexutil.MustDecode(""),
		GasLimit:   4700000,
		Difficulty: big.NewInt(1),
		Mixhash:    common.HexToHash("0x63746963616c2062797a616e74696e65206661756c7420746f6c6572616e6365"),
		Alloc:      decodePrealloc(atlasAllocData),
>>>>>>> 0399830e
	}
}

// DeveloperGenesisBlock returns the 'geth --dev' genesis block.
func DeveloperGenesisBlock(period uint64, faucet common.Address) *Genesis {
	// Override the default period to the user requested one
	config := *params.AllCliqueProtocolChanges
	config.Clique.Period = period

	// Assemble and return the genesis with the precompiles and faucet pre-funded
	return &Genesis{
		Config:     &config,
		ExtraData:  append(append(make([]byte, 32), faucet[:]...), make([]byte, crypto.SignatureLength)...),
		GasLimit:   11500000,
		Difficulty: big.NewInt(1),
		Alloc: map[common.Address]GenesisAccount{
			common.BytesToAddress([]byte{1}): {Balance: big.NewInt(1)}, // ECRecover
			common.BytesToAddress([]byte{2}): {Balance: big.NewInt(1)}, // SHA256
			common.BytesToAddress([]byte{3}): {Balance: big.NewInt(1)}, // RIPEMD
			common.BytesToAddress([]byte{4}): {Balance: big.NewInt(1)}, // Identity
			common.BytesToAddress([]byte{5}): {Balance: big.NewInt(1)}, // ModExp
			common.BytesToAddress([]byte{6}): {Balance: big.NewInt(1)}, // ECAdd
			common.BytesToAddress([]byte{7}): {Balance: big.NewInt(1)}, // ECScalarMul
			common.BytesToAddress([]byte{8}): {Balance: big.NewInt(1)}, // ECPairing
			common.BytesToAddress([]byte{9}): {Balance: big.NewInt(1)}, // BLAKE2b
			faucet:                           {Balance: new(big.Int).Sub(new(big.Int).Lsh(big.NewInt(1), 256), big.NewInt(9))},
		},
	}
}

func decodePrealloc(data string) GenesisAlloc {
	var p []struct{ Addr, Balance *big.Int }
	if err := rlp.NewStream(strings.NewReader(data), 0).Decode(&p); err != nil {
		panic(err)
	}
	ga := make(GenesisAlloc, len(p))
	for _, account := range p {
		ga[common.BigToAddress(account.Addr)] = GenesisAccount{Balance: account.Balance}
	}
	return ga
}<|MERGE_RESOLUTION|>--- conflicted
+++ resolved
@@ -381,7 +381,6 @@
 	}
 }
 
-<<<<<<< HEAD
 func DefaultYoloV1GenesisBlock() *Genesis {
 	return &Genesis{
 		Config:     params.YoloV1ChainConfig,
@@ -390,7 +389,9 @@
 		GasLimit:   0x47b760,
 		Difficulty: big.NewInt(1),
 		Alloc:      decodePrealloc(yoloV1AllocData),
-=======
+	}
+}
+
 // DefaultOttomanGenesisBlock returns the Ottoman network genesis block.
 func DefaultOttomanGenesisBlock() *Genesis {
 	return &Genesis{
@@ -415,7 +416,6 @@
 		Difficulty: big.NewInt(1),
 		Mixhash:    common.HexToHash("0x63746963616c2062797a616e74696e65206661756c7420746f6c6572616e6365"),
 		Alloc:      decodePrealloc(atlasAllocData),
->>>>>>> 0399830e
 	}
 }
 
