// Copyright 2016 The go-ethereum Authors
// This file is part of the go-ethereum library.
//
// The go-ethereum library is free software: you can redistribute it and/or modify
// it under the terms of the GNU Lesser General Public License as published by
// the Free Software Foundation, either version 3 of the License, or
// (at your option) any later version.
//
// The go-ethereum library is distributed in the hope that it will be useful,
// but WITHOUT ANY WARRANTY; without even the implied warranty of
// MERCHANTABILITY or FITNESS FOR A PARTICULAR PURPOSE. See the
// GNU Lesser General Public License for more details.
//
// You should have received a copy of the GNU Lesser General Public License
// along with the go-ethereum library. If not, see <http://www.gnu.org/licenses/>.

package api

import (
	"crypto/ecdsa"
	"fmt"
	"os"
	"path/filepath"
	"time"

	"github.com/ethereum/go-ethereum/common"
	"github.com/ethereum/go-ethereum/contracts/ens"
	"github.com/ethereum/go-ethereum/crypto"
<<<<<<< HEAD
	"github.com/ethereum/go-ethereum/log"
	"github.com/ethereum/go-ethereum/node"
=======
	"github.com/ethereum/go-ethereum/node"
	"github.com/ethereum/go-ethereum/p2p/discover"
	"github.com/ethereum/go-ethereum/swarm/log"
>>>>>>> 37685930
	"github.com/ethereum/go-ethereum/swarm/network"
	"github.com/ethereum/go-ethereum/swarm/pss"
	"github.com/ethereum/go-ethereum/swarm/services/swap"
	"github.com/ethereum/go-ethereum/swarm/storage"
)

const (
	DefaultHTTPListenAddr = "127.0.0.1"
	DefaultHTTPPort       = "8500"
)

// separate bzz directories
// allow several bzz nodes running in parallel
type Config struct {
	// serialised/persisted fields
	*storage.FileStoreParams
	*storage.LocalStoreParams
	*network.HiveParams
<<<<<<< HEAD
	Swap *swap.SwapParams
	*network.SyncParams
	Contract    common.Address
	EnsRoot     common.Address
	EnsAPIs     []string
	Path        string
	ListenAddr  string
	Port        string
	PublicKey   string
	BzzKey      string
	NetworkId   uint64
	SwapEnabled bool
	SyncEnabled bool
	SwapApi     string
	Cors        string
	BzzAccount  string
	BootNodes   string
}

//create a default config with all parameters to set to defaults
func NewDefaultConfig() (self *Config) {

	self = &Config{
		StoreParams:   storage.NewDefaultStoreParams(),
		ChunkerParams: storage.NewChunkerParams(),
		HiveParams:    network.NewDefaultHiveParams(),
		SyncParams:    network.NewDefaultSyncParams(),
		Swap:          swap.NewDefaultSwapParams(),
		ListenAddr:    DefaultHTTPListenAddr,
		Port:          DefaultHTTPPort,
		Path:          node.DefaultDataDir(),
		EnsAPIs:       nil,
		EnsRoot:       ens.TestNetAddress,
		NetworkId:     network.NetworkId,
		SwapEnabled:   false,
		SyncEnabled:   true,
		SwapApi:       "",
		BootNodes:     "",
=======
	Swap *swap.LocalProfile
	Pss  *pss.PssParams
	//*network.SyncParams
	Contract          common.Address
	EnsRoot           common.Address
	EnsAPIs           []string
	Path              string
	ListenAddr        string
	Port              string
	PublicKey         string
	BzzKey            string
	NodeID            string
	NetworkID         uint64
	SwapEnabled       bool
	SyncEnabled       bool
	DeliverySkipCheck bool
	SyncUpdateDelay   time.Duration
	SwapAPI           string
	Cors              string
	BzzAccount        string
	BootNodes         string
	privateKey        *ecdsa.PrivateKey
}

//create a default config with all parameters to set to defaults
func NewConfig() (c *Config) {

	c = &Config{
		LocalStoreParams: storage.NewDefaultLocalStoreParams(),
		FileStoreParams:  storage.NewFileStoreParams(),
		HiveParams:       network.NewHiveParams(),
		//SyncParams:    network.NewDefaultSyncParams(),
		Swap:              swap.NewDefaultSwapParams(),
		Pss:               pss.NewPssParams(),
		ListenAddr:        DefaultHTTPListenAddr,
		Port:              DefaultHTTPPort,
		Path:              node.DefaultDataDir(),
		EnsAPIs:           nil,
		EnsRoot:           ens.TestNetAddress,
		NetworkID:         network.DefaultNetworkID,
		SwapEnabled:       false,
		SyncEnabled:       true,
		DeliverySkipCheck: false,
		SyncUpdateDelay:   15 * time.Second,
		SwapAPI:           "",
		BootNodes:         "",
	}

	return
}

//some config params need to be initialized after the complete
//config building phase is completed (e.g. due to overriding flags)
func (c *Config) Init(prvKey *ecdsa.PrivateKey) {

	address := crypto.PubkeyToAddress(prvKey.PublicKey)
	c.Path = filepath.Join(c.Path, "bzz-"+common.Bytes2Hex(address.Bytes()))
	err := os.MkdirAll(c.Path, os.ModePerm)
	if err != nil {
		log.Error(fmt.Sprintf("Error creating root swarm data directory: %v", err))
		return
	}

	pubkey := crypto.FromECDSAPub(&prvKey.PublicKey)
	pubkeyhex := common.ToHex(pubkey)
	keyhex := crypto.Keccak256Hash(pubkey).Hex()

	c.PublicKey = pubkeyhex
	c.BzzKey = keyhex
	c.NodeID = discover.PubkeyID(&prvKey.PublicKey).String()

	if c.SwapEnabled {
		c.Swap.Init(c.Contract, prvKey)
>>>>>>> 37685930
	}

	c.privateKey = prvKey
	c.LocalStoreParams.Init(c.Path)
	c.LocalStoreParams.BaseKey = common.FromHex(keyhex)

	c.Pss = c.Pss.WithPrivateKey(c.privateKey)
}

<<<<<<< HEAD
//some config params need to be initialized after the complete
//config building phase is completed (e.g. due to overriding flags)
func (self *Config) Init(prvKey *ecdsa.PrivateKey) {

	address := crypto.PubkeyToAddress(prvKey.PublicKey)
	self.Path = filepath.Join(self.Path, "bzz-"+common.Bytes2Hex(address.Bytes()))
	err := os.MkdirAll(self.Path, os.ModePerm)
	if err != nil {
		log.Error(fmt.Sprintf("Error creating root swarm data directory: %v", err))
		return
	}

	pubkey := crypto.FromECDSAPub(&prvKey.PublicKey)
	pubkeyhex := common.ToHex(pubkey)
	keyhex := crypto.Keccak256Hash(pubkey).Hex()

	self.PublicKey = pubkeyhex
	self.BzzKey = keyhex

	self.Swap.Init(self.Contract, prvKey)
	self.SyncParams.Init(self.Path)
	self.HiveParams.Init(self.Path)
	self.StoreParams.Init(self.Path)
=======
func (c *Config) ShiftPrivateKey() (privKey *ecdsa.PrivateKey) {
	if c.privateKey != nil {
		privKey = c.privateKey
		c.privateKey = nil
	}
	return privKey
>>>>>>> 37685930
}<|MERGE_RESOLUTION|>--- conflicted
+++ resolved
@@ -26,14 +26,9 @@
 	"github.com/ethereum/go-ethereum/common"
 	"github.com/ethereum/go-ethereum/contracts/ens"
 	"github.com/ethereum/go-ethereum/crypto"
-<<<<<<< HEAD
-	"github.com/ethereum/go-ethereum/log"
-	"github.com/ethereum/go-ethereum/node"
-=======
 	"github.com/ethereum/go-ethereum/node"
 	"github.com/ethereum/go-ethereum/p2p/discover"
 	"github.com/ethereum/go-ethereum/swarm/log"
->>>>>>> 37685930
 	"github.com/ethereum/go-ethereum/swarm/network"
 	"github.com/ethereum/go-ethereum/swarm/pss"
 	"github.com/ethereum/go-ethereum/swarm/services/swap"
@@ -52,46 +47,6 @@
 	*storage.FileStoreParams
 	*storage.LocalStoreParams
 	*network.HiveParams
-<<<<<<< HEAD
-	Swap *swap.SwapParams
-	*network.SyncParams
-	Contract    common.Address
-	EnsRoot     common.Address
-	EnsAPIs     []string
-	Path        string
-	ListenAddr  string
-	Port        string
-	PublicKey   string
-	BzzKey      string
-	NetworkId   uint64
-	SwapEnabled bool
-	SyncEnabled bool
-	SwapApi     string
-	Cors        string
-	BzzAccount  string
-	BootNodes   string
-}
-
-//create a default config with all parameters to set to defaults
-func NewDefaultConfig() (self *Config) {
-
-	self = &Config{
-		StoreParams:   storage.NewDefaultStoreParams(),
-		ChunkerParams: storage.NewChunkerParams(),
-		HiveParams:    network.NewDefaultHiveParams(),
-		SyncParams:    network.NewDefaultSyncParams(),
-		Swap:          swap.NewDefaultSwapParams(),
-		ListenAddr:    DefaultHTTPListenAddr,
-		Port:          DefaultHTTPPort,
-		Path:          node.DefaultDataDir(),
-		EnsAPIs:       nil,
-		EnsRoot:       ens.TestNetAddress,
-		NetworkId:     network.NetworkId,
-		SwapEnabled:   false,
-		SyncEnabled:   true,
-		SwapApi:       "",
-		BootNodes:     "",
-=======
 	Swap *swap.LocalProfile
 	Pss  *pss.PssParams
 	//*network.SyncParams
@@ -165,7 +120,6 @@
 
 	if c.SwapEnabled {
 		c.Swap.Init(c.Contract, prvKey)
->>>>>>> 37685930
 	}
 
 	c.privateKey = prvKey
@@ -175,36 +129,10 @@
 	c.Pss = c.Pss.WithPrivateKey(c.privateKey)
 }
 
-<<<<<<< HEAD
-//some config params need to be initialized after the complete
-//config building phase is completed (e.g. due to overriding flags)
-func (self *Config) Init(prvKey *ecdsa.PrivateKey) {
-
-	address := crypto.PubkeyToAddress(prvKey.PublicKey)
-	self.Path = filepath.Join(self.Path, "bzz-"+common.Bytes2Hex(address.Bytes()))
-	err := os.MkdirAll(self.Path, os.ModePerm)
-	if err != nil {
-		log.Error(fmt.Sprintf("Error creating root swarm data directory: %v", err))
-		return
-	}
-
-	pubkey := crypto.FromECDSAPub(&prvKey.PublicKey)
-	pubkeyhex := common.ToHex(pubkey)
-	keyhex := crypto.Keccak256Hash(pubkey).Hex()
-
-	self.PublicKey = pubkeyhex
-	self.BzzKey = keyhex
-
-	self.Swap.Init(self.Contract, prvKey)
-	self.SyncParams.Init(self.Path)
-	self.HiveParams.Init(self.Path)
-	self.StoreParams.Init(self.Path)
-=======
 func (c *Config) ShiftPrivateKey() (privKey *ecdsa.PrivateKey) {
 	if c.privateKey != nil {
 		privKey = c.privateKey
 		c.privateKey = nil
 	}
 	return privKey
->>>>>>> 37685930
 }