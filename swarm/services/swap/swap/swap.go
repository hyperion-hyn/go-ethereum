// Copyright 2016 The go-ethereum Authors
// This file is part of the go-ethereum library.
//
// The go-ethereum library is free software: you can redistribute it and/or modify
// it under the terms of the GNU Lesser General Public License as published by
// the Free Software Foundation, either version 3 of the License, or
// (at your option) any later version.
//
// The go-ethereum library is distributed in the hope that it will be useful,
// but WITHOUT ANY WARRANTY; without even the implied warranty of
// MERCHANTABILITY or FITNESS FOR A PARTICULAR PURPOSE. See the
// GNU Lesser General Public License for more details.
//
// You should have received a copy of the GNU Lesser General Public License
// along with the go-ethereum library. If not, see <http://www.gnu.org/licenses/>.

package swap

import (
	"fmt"
	"math/big"
	"sync"
	"time"

<<<<<<< HEAD
	"github.com/ethereum/go-ethereum/log"
=======
	"github.com/ethereum/go-ethereum/swarm/log"
>>>>>>> 37685930
)

// SwAP Swarm Accounting Protocol with
//      Swift Automatic  Payments
// a peer to peer micropayment system

// Profile - public swap profile
// public parameters for SWAP, serializable config struct passed in handshake
type Profile struct {
	BuyAt  *big.Int // accepted max price for chunk
	SellAt *big.Int // offered sale price for chunk
	PayAt  uint     // threshold that triggers payment request
	DropAt uint     // threshold that triggers disconnect
}

// Strategy encapsulates parameters relating to
// automatic deposit and automatic cashing
type Strategy struct {
	AutoCashInterval     time.Duration // default interval for autocash
	AutoCashThreshold    *big.Int      // threshold that triggers autocash (wei)
	AutoDepositInterval  time.Duration // default interval for autocash
	AutoDepositThreshold *big.Int      // threshold that triggers autodeposit (wei)
	AutoDepositBuffer    *big.Int      // buffer that is surplus for fork protection etc (wei)
}

// Params extends the public profile with private parameters relating to
// automatic deposit and automatic cashing
type Params struct {
	*Profile
	*Strategy
}

// Promise - 3rd party Provable Promise of Payment
// issued by outPayment
// serializable to send with Protocol
type Promise interface{}

// Protocol interface for the peer protocol for testing or external alternative payment
type Protocol interface {
	Pay(int, Promise) // units, payment proof
	Drop()
	String() string
}

// OutPayment interface for the (delayed) outgoing payment system with auto-deposit
type OutPayment interface {
	Issue(amount *big.Int) (promise Promise, err error)
	AutoDeposit(interval time.Duration, threshold, buffer *big.Int)
	Stop()
}

// InPayment interface for the (delayed) incoming payment system with autocash
type InPayment interface {
	Receive(promise Promise) (*big.Int, error)
	AutoCash(cashInterval time.Duration, maxUncashed *big.Int)
	Stop()
}

// Swap is the swarm accounting protocol instance
// * pairwise accounting and payments
type Swap struct {
	lock    sync.Mutex // mutex for balance access
	balance int        // units of chunk/retrieval request
	local   *Params    // local peer's swap parameters
	remote  *Profile   // remote peer's swap profile
	proto   Protocol   // peer communication protocol
	Payment
}

// Payment handlers
type Payment struct {
	Out         OutPayment // outgoing payment handler
	In          InPayment  // incoming  payment handler
	Buys, Sells bool
}

// New - swap constructor
func New(local *Params, pm Payment, proto Protocol) (swap *Swap, err error) {

	swap = &Swap{
		local:   local,
		Payment: pm,
		proto:   proto,
	}

	swap.SetParams(local)

	return
}

// SetRemote - entry point for setting remote swap profile (e.g from handshake or other message)
func (swap *Swap) SetRemote(remote *Profile) {
	defer swap.lock.Unlock()
	swap.lock.Lock()

<<<<<<< HEAD
	self.remote = remote
	if self.Sells && (remote.BuyAt.Sign() <= 0 || self.local.SellAt.Sign() <= 0 || remote.BuyAt.Cmp(self.local.SellAt) < 0) {
		self.Out.Stop()
		self.Sells = false
	}
	if self.Buys && (remote.SellAt.Sign() <= 0 || self.local.BuyAt.Sign() <= 0 || self.local.BuyAt.Cmp(self.remote.SellAt) < 0) {
		self.In.Stop()
		self.Buys = false
	}

	log.Debug(fmt.Sprintf("<%v> remote profile set: pay at: %v, drop at: %v, buy at: %v, sell at: %v", self.proto, remote.PayAt, remote.DropAt, remote.BuyAt, remote.SellAt))
=======
	swap.remote = remote
	if swap.Sells && (remote.BuyAt.Sign() <= 0 || swap.local.SellAt.Sign() <= 0 || remote.BuyAt.Cmp(swap.local.SellAt) < 0) {
		swap.Out.Stop()
		swap.Sells = false
	}
	if swap.Buys && (remote.SellAt.Sign() <= 0 || swap.local.BuyAt.Sign() <= 0 || swap.local.BuyAt.Cmp(swap.remote.SellAt) < 0) {
		swap.In.Stop()
		swap.Buys = false
	}

	log.Debug(fmt.Sprintf("<%v> remote profile set: pay at: %v, drop at: %v, buy at: %v, sell at: %v", swap.proto, remote.PayAt, remote.DropAt, remote.BuyAt, remote.SellAt))
>>>>>>> 37685930

}

// SetParams - to set strategy dynamically
func (swap *Swap) SetParams(local *Params) {
	defer swap.lock.Unlock()
	swap.lock.Lock()
	swap.local = local
	swap.setParams(local)
}

// setParams - caller holds the lock
func (swap *Swap) setParams(local *Params) {

<<<<<<< HEAD
func (self *Swap) setParams(local *Params) {

	if self.Sells {
		self.In.AutoCash(local.AutoCashInterval, local.AutoCashThreshold)
		log.Info(fmt.Sprintf("<%v> set autocash to every %v, max uncashed limit: %v", self.proto, local.AutoCashInterval, local.AutoCashThreshold))
	} else {
		log.Info(fmt.Sprintf("<%v> autocash off (not selling)", self.proto))
	}
	if self.Buys {
		self.Out.AutoDeposit(local.AutoDepositInterval, local.AutoDepositThreshold, local.AutoDepositBuffer)
		log.Info(fmt.Sprintf("<%v> set autodeposit to every %v, pay at: %v, buffer: %v", self.proto, local.AutoDepositInterval, local.AutoDepositThreshold, local.AutoDepositBuffer))
	} else {
		log.Info(fmt.Sprintf("<%v> autodeposit off (not buying)", self.proto))
=======
	if swap.Sells {
		swap.In.AutoCash(local.AutoCashInterval, local.AutoCashThreshold)
		log.Info(fmt.Sprintf("<%v> set autocash to every %v, max uncashed limit: %v", swap.proto, local.AutoCashInterval, local.AutoCashThreshold))
	} else {
		log.Info(fmt.Sprintf("<%v> autocash off (not selling)", swap.proto))
	}
	if swap.Buys {
		swap.Out.AutoDeposit(local.AutoDepositInterval, local.AutoDepositThreshold, local.AutoDepositBuffer)
		log.Info(fmt.Sprintf("<%v> set autodeposit to every %v, pay at: %v, buffer: %v", swap.proto, local.AutoDepositInterval, local.AutoDepositThreshold, local.AutoDepositBuffer))
	} else {
		log.Info(fmt.Sprintf("<%v> autodeposit off (not buying)", swap.proto))
>>>>>>> 37685930
	}
}

// Add (n)
// n > 0 called when promised/provided n units of service
// n < 0 called when used/requested n units of service
<<<<<<< HEAD
func (self *Swap) Add(n int) error {
	defer self.lock.Unlock()
	self.lock.Lock()
	self.balance += n
	if !self.Sells && self.balance > 0 {
		log.Trace(fmt.Sprintf("<%v> remote peer cannot have debt (balance: %v)", self.proto, self.balance))
		self.proto.Drop()
		return fmt.Errorf("[SWAP] <%v> remote peer cannot have debt (balance: %v)", self.proto, self.balance)
	}
	if !self.Buys && self.balance < 0 {
		log.Trace(fmt.Sprintf("<%v> we cannot have debt (balance: %v)", self.proto, self.balance))
		return fmt.Errorf("[SWAP] <%v> we cannot have debt (balance: %v)", self.proto, self.balance)
	}
	if self.balance >= int(self.local.DropAt) {
		log.Trace(fmt.Sprintf("<%v> remote peer has too much debt (balance: %v, disconnect threshold: %v)", self.proto, self.balance, self.local.DropAt))
		self.proto.Drop()
		return fmt.Errorf("[SWAP] <%v> remote peer has too much debt (balance: %v, disconnect threshold: %v)", self.proto, self.balance, self.local.DropAt)
	} else if self.balance <= -int(self.remote.PayAt) {
		self.send()
=======
func (swap *Swap) Add(n int) error {
	defer swap.lock.Unlock()
	swap.lock.Lock()
	swap.balance += n
	if !swap.Sells && swap.balance > 0 {
		log.Trace(fmt.Sprintf("<%v> remote peer cannot have debt (balance: %v)", swap.proto, swap.balance))
		swap.proto.Drop()
		return fmt.Errorf("[SWAP] <%v> remote peer cannot have debt (balance: %v)", swap.proto, swap.balance)
	}
	if !swap.Buys && swap.balance < 0 {
		log.Trace(fmt.Sprintf("<%v> we cannot have debt (balance: %v)", swap.proto, swap.balance))
		return fmt.Errorf("[SWAP] <%v> we cannot have debt (balance: %v)", swap.proto, swap.balance)
	}
	if swap.balance >= int(swap.local.DropAt) {
		log.Trace(fmt.Sprintf("<%v> remote peer has too much debt (balance: %v, disconnect threshold: %v)", swap.proto, swap.balance, swap.local.DropAt))
		swap.proto.Drop()
		return fmt.Errorf("[SWAP] <%v> remote peer has too much debt (balance: %v, disconnect threshold: %v)", swap.proto, swap.balance, swap.local.DropAt)
	} else if swap.balance <= -int(swap.remote.PayAt) {
		swap.send()
>>>>>>> 37685930
	}
	return nil
}

// Balance accessor
func (swap *Swap) Balance() int {
	defer swap.lock.Unlock()
	swap.lock.Lock()
	return swap.balance
}

// send (units) is called when payment is due
// In case of insolvency no promise is issued and sent, safe against fraud
// No return value: no error = payment is opportunistic = hang in till dropped
func (swap *Swap) send() {
	if swap.local.BuyAt != nil && swap.balance < 0 {
		amount := big.NewInt(int64(-swap.balance))
		amount.Mul(amount, swap.remote.SellAt)
		promise, err := swap.Out.Issue(amount)
		if err != nil {
<<<<<<< HEAD
			log.Warn(fmt.Sprintf("<%v> cannot issue cheque (amount: %v, channel: %v): %v", self.proto, amount, self.Out, err))
		} else {
			log.Warn(fmt.Sprintf("<%v> cheque issued (amount: %v, channel: %v)", self.proto, amount, self.Out))
			self.proto.Pay(-self.balance, promise)
			self.balance = 0
=======
			log.Warn(fmt.Sprintf("<%v> cannot issue cheque (amount: %v, channel: %v): %v", swap.proto, amount, swap.Out, err))
		} else {
			log.Warn(fmt.Sprintf("<%v> cheque issued (amount: %v, channel: %v)", swap.proto, amount, swap.Out))
			swap.proto.Pay(-swap.balance, promise)
			swap.balance = 0
>>>>>>> 37685930
		}
	}
}

// Receive (units, promise) is called by the protocol when a payment msg is received
// returns error if promise is invalid.
func (swap *Swap) Receive(units int, promise Promise) error {
	if units <= 0 {
		return fmt.Errorf("invalid units: %v <= 0", units)
	}

	price := new(big.Int).SetInt64(int64(units))
	price.Mul(price, swap.local.SellAt)

	amount, err := swap.In.Receive(promise)

	if err != nil {
		err = fmt.Errorf("invalid promise: %v", err)
	} else if price.Cmp(amount) != 0 {
		// verify amount = units * unit sale price
		return fmt.Errorf("invalid amount: %v = %v * %v (units sent in msg * agreed sale unit price) != %v (signed in cheque)", price, units, swap.local.SellAt, amount)
	}
	if err != nil {
<<<<<<< HEAD
		log.Trace(fmt.Sprintf("<%v> invalid promise (amount: %v, channel: %v): %v", self.proto, amount, self.In, err))
=======
		log.Trace(fmt.Sprintf("<%v> invalid promise (amount: %v, channel: %v): %v", swap.proto, amount, swap.In, err))
>>>>>>> 37685930
		return err
	}

	// credit remote peer with units
<<<<<<< HEAD
	self.Add(-units)
	log.Trace(fmt.Sprintf("<%v> received promise (amount: %v, channel: %v): %v", self.proto, amount, self.In, promise))
=======
	swap.Add(-units)
	log.Trace(fmt.Sprintf("<%v> received promise (amount: %v, channel: %v): %v", swap.proto, amount, swap.In, promise))
>>>>>>> 37685930

	return nil
}

// Stop causes autocash loop to terminate.
// Called after protocol handle loop terminates.
func (swap *Swap) Stop() {
	defer swap.lock.Unlock()
	swap.lock.Lock()
	if swap.Buys {
		swap.Out.Stop()
	}
	if swap.Sells {
		swap.In.Stop()
	}
}<|MERGE_RESOLUTION|>--- conflicted
+++ resolved
@@ -22,11 +22,7 @@
 	"sync"
 	"time"
 
-<<<<<<< HEAD
-	"github.com/ethereum/go-ethereum/log"
-=======
 	"github.com/ethereum/go-ethereum/swarm/log"
->>>>>>> 37685930
 )
 
 // SwAP Swarm Accounting Protocol with
@@ -122,19 +118,6 @@
 	defer swap.lock.Unlock()
 	swap.lock.Lock()
 
-<<<<<<< HEAD
-	self.remote = remote
-	if self.Sells && (remote.BuyAt.Sign() <= 0 || self.local.SellAt.Sign() <= 0 || remote.BuyAt.Cmp(self.local.SellAt) < 0) {
-		self.Out.Stop()
-		self.Sells = false
-	}
-	if self.Buys && (remote.SellAt.Sign() <= 0 || self.local.BuyAt.Sign() <= 0 || self.local.BuyAt.Cmp(self.remote.SellAt) < 0) {
-		self.In.Stop()
-		self.Buys = false
-	}
-
-	log.Debug(fmt.Sprintf("<%v> remote profile set: pay at: %v, drop at: %v, buy at: %v, sell at: %v", self.proto, remote.PayAt, remote.DropAt, remote.BuyAt, remote.SellAt))
-=======
 	swap.remote = remote
 	if swap.Sells && (remote.BuyAt.Sign() <= 0 || swap.local.SellAt.Sign() <= 0 || remote.BuyAt.Cmp(swap.local.SellAt) < 0) {
 		swap.Out.Stop()
@@ -146,7 +129,6 @@
 	}
 
 	log.Debug(fmt.Sprintf("<%v> remote profile set: pay at: %v, drop at: %v, buy at: %v, sell at: %v", swap.proto, remote.PayAt, remote.DropAt, remote.BuyAt, remote.SellAt))
->>>>>>> 37685930
 
 }
 
@@ -161,21 +143,6 @@
 // setParams - caller holds the lock
 func (swap *Swap) setParams(local *Params) {
 
-<<<<<<< HEAD
-func (self *Swap) setParams(local *Params) {
-
-	if self.Sells {
-		self.In.AutoCash(local.AutoCashInterval, local.AutoCashThreshold)
-		log.Info(fmt.Sprintf("<%v> set autocash to every %v, max uncashed limit: %v", self.proto, local.AutoCashInterval, local.AutoCashThreshold))
-	} else {
-		log.Info(fmt.Sprintf("<%v> autocash off (not selling)", self.proto))
-	}
-	if self.Buys {
-		self.Out.AutoDeposit(local.AutoDepositInterval, local.AutoDepositThreshold, local.AutoDepositBuffer)
-		log.Info(fmt.Sprintf("<%v> set autodeposit to every %v, pay at: %v, buffer: %v", self.proto, local.AutoDepositInterval, local.AutoDepositThreshold, local.AutoDepositBuffer))
-	} else {
-		log.Info(fmt.Sprintf("<%v> autodeposit off (not buying)", self.proto))
-=======
 	if swap.Sells {
 		swap.In.AutoCash(local.AutoCashInterval, local.AutoCashThreshold)
 		log.Info(fmt.Sprintf("<%v> set autocash to every %v, max uncashed limit: %v", swap.proto, local.AutoCashInterval, local.AutoCashThreshold))
@@ -187,34 +154,12 @@
 		log.Info(fmt.Sprintf("<%v> set autodeposit to every %v, pay at: %v, buffer: %v", swap.proto, local.AutoDepositInterval, local.AutoDepositThreshold, local.AutoDepositBuffer))
 	} else {
 		log.Info(fmt.Sprintf("<%v> autodeposit off (not buying)", swap.proto))
->>>>>>> 37685930
 	}
 }
 
 // Add (n)
 // n > 0 called when promised/provided n units of service
 // n < 0 called when used/requested n units of service
-<<<<<<< HEAD
-func (self *Swap) Add(n int) error {
-	defer self.lock.Unlock()
-	self.lock.Lock()
-	self.balance += n
-	if !self.Sells && self.balance > 0 {
-		log.Trace(fmt.Sprintf("<%v> remote peer cannot have debt (balance: %v)", self.proto, self.balance))
-		self.proto.Drop()
-		return fmt.Errorf("[SWAP] <%v> remote peer cannot have debt (balance: %v)", self.proto, self.balance)
-	}
-	if !self.Buys && self.balance < 0 {
-		log.Trace(fmt.Sprintf("<%v> we cannot have debt (balance: %v)", self.proto, self.balance))
-		return fmt.Errorf("[SWAP] <%v> we cannot have debt (balance: %v)", self.proto, self.balance)
-	}
-	if self.balance >= int(self.local.DropAt) {
-		log.Trace(fmt.Sprintf("<%v> remote peer has too much debt (balance: %v, disconnect threshold: %v)", self.proto, self.balance, self.local.DropAt))
-		self.proto.Drop()
-		return fmt.Errorf("[SWAP] <%v> remote peer has too much debt (balance: %v, disconnect threshold: %v)", self.proto, self.balance, self.local.DropAt)
-	} else if self.balance <= -int(self.remote.PayAt) {
-		self.send()
-=======
 func (swap *Swap) Add(n int) error {
 	defer swap.lock.Unlock()
 	swap.lock.Lock()
@@ -234,7 +179,6 @@
 		return fmt.Errorf("[SWAP] <%v> remote peer has too much debt (balance: %v, disconnect threshold: %v)", swap.proto, swap.balance, swap.local.DropAt)
 	} else if swap.balance <= -int(swap.remote.PayAt) {
 		swap.send()
->>>>>>> 37685930
 	}
 	return nil
 }
@@ -255,19 +199,11 @@
 		amount.Mul(amount, swap.remote.SellAt)
 		promise, err := swap.Out.Issue(amount)
 		if err != nil {
-<<<<<<< HEAD
-			log.Warn(fmt.Sprintf("<%v> cannot issue cheque (amount: %v, channel: %v): %v", self.proto, amount, self.Out, err))
-		} else {
-			log.Warn(fmt.Sprintf("<%v> cheque issued (amount: %v, channel: %v)", self.proto, amount, self.Out))
-			self.proto.Pay(-self.balance, promise)
-			self.balance = 0
-=======
 			log.Warn(fmt.Sprintf("<%v> cannot issue cheque (amount: %v, channel: %v): %v", swap.proto, amount, swap.Out, err))
 		} else {
 			log.Warn(fmt.Sprintf("<%v> cheque issued (amount: %v, channel: %v)", swap.proto, amount, swap.Out))
 			swap.proto.Pay(-swap.balance, promise)
 			swap.balance = 0
->>>>>>> 37685930
 		}
 	}
 }
@@ -291,22 +227,13 @@
 		return fmt.Errorf("invalid amount: %v = %v * %v (units sent in msg * agreed sale unit price) != %v (signed in cheque)", price, units, swap.local.SellAt, amount)
 	}
 	if err != nil {
-<<<<<<< HEAD
-		log.Trace(fmt.Sprintf("<%v> invalid promise (amount: %v, channel: %v): %v", self.proto, amount, self.In, err))
-=======
 		log.Trace(fmt.Sprintf("<%v> invalid promise (amount: %v, channel: %v): %v", swap.proto, amount, swap.In, err))
->>>>>>> 37685930
 		return err
 	}
 
 	// credit remote peer with units
-<<<<<<< HEAD
-	self.Add(-units)
-	log.Trace(fmt.Sprintf("<%v> received promise (amount: %v, channel: %v): %v", self.proto, amount, self.In, promise))
-=======
 	swap.Add(-units)
 	log.Trace(fmt.Sprintf("<%v> received promise (amount: %v, channel: %v): %v", swap.proto, amount, swap.In, promise))
->>>>>>> 37685930
 
 	return nil
 }
