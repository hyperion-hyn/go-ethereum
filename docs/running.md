--- conflicted
+++ resolved
@@ -48,26 +48,6 @@
 geth init genesis.json
 ```
 
-<<<<<<< HEAD
-The storage key for voters and block makers is calculated with `web3.sha3(<256 bit aligned key value> + <256 bit variable index>)`.
-The console can be used to calculate the storage key, in this case for vote key 1:
-```
-> key = "000000000000000000000000ed9d02e382b34818e88b88a309c7fe71e65f419d" + "0000000000000000000000000000000000000000000000000000000000000003"
-"000000000000000000000000ed9d02e382b34818e88b88a309c7fe71e65f419d0000000000000000000000000000000000000000000000000000000000000003"
-> web3.sha3(key, {"encoding": "hex"})
-"0x29ecdbdf95c7f6ceec92d6150c697aa14abeb0f8595dd58d808842ea237d8494"
-```
-From the above example, the `<256 bit aligned key value>` is the ethereum account address that should be added to the voting map, `ed9d02e382b34818e88b88a309c7fe71e65f419d`, padded to 256bits. The `<256 bit variable index>` is the index(3) of the canVote mapping in the solidity [voting smart contract](https://github.com/jpmorganchase/quorum/blob/master/core/quorum/block_voting.sol#L42) padded to 256bits. The index is calculated based on the location of canVote:
-
-* Period[] periods --> index 0
-* uint public voteThreshold --> index 1
-* uint public voterCount --> index 2
-* mapping(address => bool) public canVote --> index 3
-
-The `genesis.json` file can be found in the `7nodes` folder in the `quorum-examples` repository.
-
-=======
->>>>>>> b8d00f92
 ### Setup Bootnode
 Optionally you can set up a bootnode that all the other nodes will first connect to in order to find other peers in the network. You will first need to generate a bootnode key:
 
