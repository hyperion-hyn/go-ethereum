[![Documentation Status](https://readthedocs.org/projects/goquorum/badge/?version=latest)](http://docs.goquorum.com/en/latest/?badge=latest)

# Quorum documentation

<<<<<<< HEAD
New Quorum documentation is now published on http://docs.goquorum.com
=======
New Quorum documentation is now published on https://docs.goquorum.com/

## How to contribute

Quorum documentation files are written in Markdown and configured with a
YAML configuration file from [mkdocs](https://www.mkdocs.org/)

The documentation site uses [Material theme](https://squidfunk.github.io/mkdocs-material/)
which has been configured with number of theme [extensions](https://squidfunk.github.io/mkdocs-material/extensions/admonition/)
to enhance documenting experience 

To contribute, here is 3 simple steps

- Use Python to install `mkdocs` and related dependencies
    ```bash
    pip install -r requirements.txt
    ```
- Add/Modify desired documentation files and preview the site
    ```bash
    mkdocs serve
    ```
- Commit and raise PR against master
>>>>>>> baa7efcf
<|MERGE_RESOLUTION|>--- conflicted
+++ resolved
@@ -2,9 +2,6 @@
 
 # Quorum documentation
 
-<<<<<<< HEAD
-New Quorum documentation is now published on http://docs.goquorum.com
-=======
 New Quorum documentation is now published on https://docs.goquorum.com/
 
 ## How to contribute
@@ -26,5 +23,4 @@
     ```bash
     mkdocs serve
     ```
-- Commit and raise PR against master
->>>>>>> baa7efcf
+- Commit and raise PR against master